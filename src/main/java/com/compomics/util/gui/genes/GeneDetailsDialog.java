package com.compomics.util.gui.genes;

import com.compomics.util.examples.BareBonesBrowserLaunch;
import com.compomics.util.experiment.biology.genes.GeneMaps;
import com.compomics.util.experiment.identification.matches.ProteinMatch;
import com.compomics.util.experiment.io.biology.protein.ProteinDetailsProvider;
import java.awt.Component;
import java.awt.event.MouseEvent;
<<<<<<< HEAD
=======
import java.io.IOException;
>>>>>>> 31e0b0d3
import java.util.ArrayList;
import java.util.Collections;
import java.util.HashSet;
import javax.swing.JPanel;
import javax.swing.JTable;
import javax.swing.ScrollPaneConstants;
import javax.swing.border.TitledBorder;
import javax.swing.table.DefaultTableColumnModel;
import javax.swing.table.DefaultTableModel;
import javax.swing.table.TableCellRenderer;
import javax.swing.table.TableColumn;
import no.uib.jsparklines.extra.HtmlLinksRenderer;

/**
 * This dialog displays the gene details associated to a protein match.
 *
 * @author Marc Vaudel
 * @author Harald Barsnes
 */
public class GeneDetailsDialog extends javax.swing.JDialog {

    /**
<<<<<<< HEAD
=======
     * Empty default constructor
     */
    public GeneDetailsDialog() {
        geneMaps = null;
        goTermDescriptions = null;
    }

    /**
>>>>>>> 31e0b0d3
     * The Gene maps.
     */
    private final GeneMaps geneMaps;
    /**
     * The protein details provider.
     */
    private ProteinDetailsProvider proteinDetailsProvider;
    /**
     * The protein accessions of this match.
     */
    private String[] proteinAccessions = new String[0];
    /**
     * The protein accession column in the table. Only used if more than one
     * accession.
     */
    private final ArrayList<String> proteinAccessionColumn = new ArrayList<>();
    /**
     * The GO term descriptions attached to this protein match.
     */
    private final ArrayList<String> goTermDescriptions;
    /**
     * The color to use for the HTML tags for the selected rows, in HTML color
     * code.
     */
    private final String selectedRowHtmlTagFontColor = "#FFFFFF"; // @TODO: move somewhere more generic...
    /**
     * The color to use for the HTML tags for the rows that are not selected, in
     * HTML color code.
     */
    private final String notSelectedRowHtmlTagFontColor = "#0101DF"; // @TODO: move somewhere more generic...

    /**
     * Creates a new GeneDetailsDialog.
     *
     * @param parent the parent frame
     * @param proteinMatch the protein match
     * @param geneMaps the gene maps
     * @param proteinDetailsProvider a provider for protein details
     */
    public GeneDetailsDialog(java.awt.Frame parent, ProteinMatch proteinMatch, GeneMaps geneMaps, ProteinDetailsProvider proteinDetailsProvider) {
        
        super(parent, true);
        
        initComponents();
        
        this.geneMaps = geneMaps;
        this.proteinDetailsProvider = proteinDetailsProvider;
        proteinAccessions = proteinMatch.getAccessions();
        goTable.setModel(new GOTableModel());
        if (geneMaps != null) {
            goTermDescriptions = new ArrayList<>();

            for (String accession : proteinAccessions) {

                HashSet<String> tempGoNameAccessions = geneMaps.getGoNamesForProtein(accession);
                ArrayList<String> tempGoNameAccessionsArray = new ArrayList<>();
                tempGoNameAccessionsArray.addAll(tempGoNameAccessions);
                Collections.sort(tempGoNameAccessionsArray);

                goTermDescriptions.addAll(tempGoNameAccessionsArray);

                for (int i = 0; i < tempGoNameAccessionsArray.size(); i++) {
                    proteinAccessionColumn.add(accession);
                }
            }
        } else {
            goTermDescriptions = new ArrayList<>(0);
        }
        setUpGUI();
        setLocationRelativeTo(parent);
        setVisible(true);
    }

    /**
     * Set up the GUI.
     */
    private void setUpGUI() {

        goTable.getColumn("Accession").setCellRenderer(new HtmlLinksRenderer(selectedRowHtmlTagFontColor, notSelectedRowHtmlTagFontColor));

        // set the preferred size of the accession column
        Integer width = getPreferredAccessionColumnWidth(goTable, goTable.getColumn("Accession").getModelIndex(), 20);
        if (width != null) {
            goTable.getColumn("Accession").setMinWidth(width);
            goTable.getColumn("Accession").setMaxWidth(width);
        } else {
            goTable.getColumn("Accession").setMinWidth(15);
            goTable.getColumn("Accession").setMaxWidth(Integer.MAX_VALUE);
        }

        if (proteinAccessions.length > 1) {
            width = getPreferredAccessionColumnWidth(goTable, goTable.getColumn("Protein").getModelIndex(), 20);
            if (width != null) {
                goTable.getColumn("Protein").setMinWidth(width);
                goTable.getColumn("Protein").setMaxWidth(width);
            } else {
                goTable.getColumn("Protein").setMinWidth(15);
                goTable.getColumn("Protein").setMaxWidth(Integer.MAX_VALUE);
            }
        }

        goTable.getColumn(" ").setMaxWidth(50);
        goTable.getColumn(" ").setMinWidth(50);

        goTable.getTableHeader().setReorderingAllowed(false);
        goTable.setAutoCreateRowSorter(true);

        // correct the color for the upper right corner
        JPanel proteinCorner = new JPanel();
        proteinCorner.setBackground(goTable.getTableHeader().getBackground());
        goTableScrollPane.setCorner(ScrollPaneConstants.UPPER_RIGHT_CORNER, proteinCorner);

        // make sure that the scroll panes are see-through
        goTableScrollPane.getViewport().setOpaque(false);

        String title = "", geneIdsTxt = "", geneNamesTxt = "", chromosomeTxt = "";
        ArrayList<String> geneNames = new ArrayList<>();
        for (String accession : proteinAccessions) {
            if (title.isEmpty()) {
                title += "Gene details for ";
            } else {
                title += ", ";
            }
            title += accession;

            String geneName = proteinDetailsProvider.getGeneName(accession);
            geneNames.add(geneName);
        }

        ArrayList<String> chromosomes = new ArrayList<>();

        for (String geneName : geneNames) {
            if (!geneIdsTxt.equals("")) {
                geneIdsTxt += ", ";
                geneNamesTxt += ", ";
            }

            if (geneName == null) {
                geneNamesTxt += "unknown";
                geneIdsTxt += "unknown";
            } else {
                String ensemblId = geneMaps.getEnsemblId(geneName);

                if (ensemblId == null) {
                    geneIdsTxt += "unknown";
                } else {
                    geneIdsTxt += ensemblId;
                }
                geneNamesTxt += geneName;
                String chromosome = geneMaps.getChromosome(geneName);
                chromosomes.add(chromosome);
            }

        }

        if (chromosomes.isEmpty()) {
            chromosomeTxt = "unknown";
        } else {
            for (String chromosome : chromosomes) {
                if (!chromosomeTxt.equals("")) {
                    chromosomeTxt += ", ";
                }
                if (chromosome == null) {
                    chromosomeTxt += "unknown";
                } else {
                    chromosomeTxt += chromosome;
                }
            }
        }

        ((TitledBorder) detailsPanel.getBorder()).setTitle(title);
        geneIdTxt.setText(geneIdsTxt);
        geneNameTxt.setText(geneNamesTxt);
        chromosomeNameTxt.setText(chromosomeTxt);
    }

    /**
     * This method is called from within the constructor to initialize the form.
     * WARNING: Do NOT modify this code. The content of this method is always
     * regenerated by the Form Editor.
     */
    @SuppressWarnings("unchecked")
    // <editor-fold defaultstate="collapsed" desc="Generated Code">//GEN-BEGIN:initComponents
    private void initComponents() {

        backgroundPanel = new javax.swing.JPanel();
        detailsPanel = new javax.swing.JPanel();
        ensemlbIdLabel = new javax.swing.JLabel();
        geneIdTxt = new javax.swing.JTextField();
        geneNameTxt = new javax.swing.JTextField();
        geneNameLabel = new javax.swing.JLabel();
        chromosomeLabel = new javax.swing.JLabel();
        chromosomeNameTxt = new javax.swing.JTextField();
        goAnnotationLabel = new javax.swing.JLabel();
        goTableScrollPane = new javax.swing.JScrollPane();
        goTable = new javax.swing.JTable();
        okButton = new javax.swing.JButton();

        setDefaultCloseOperation(javax.swing.WindowConstants.DISPOSE_ON_CLOSE);
        setTitle("Gene Details");

        backgroundPanel.setBackground(new java.awt.Color(230, 230, 230));

        detailsPanel.setBorder(javax.swing.BorderFactory.createTitledBorder("Gene Details"));
        detailsPanel.setOpaque(false);

        ensemlbIdLabel.setText("Ensembl Gene ID");

        geneIdTxt.setEditable(false);

        geneNameTxt.setEditable(false);

        geneNameLabel.setText("Gene Name");

        chromosomeLabel.setText("Chromosome");

        chromosomeNameTxt.setEditable(false);

        goAnnotationLabel.setText("GO Annotation");

        goTable.setModel(new GOTableModel());
        goTable.addMouseListener(new java.awt.event.MouseAdapter() {
            public void mouseReleased(java.awt.event.MouseEvent evt) {
                goTableMouseReleased(evt);
            }
            public void mouseExited(java.awt.event.MouseEvent evt) {
                goTableMouseExited(evt);
            }
        });
        goTable.addMouseMotionListener(new java.awt.event.MouseMotionAdapter() {
            public void mouseMoved(java.awt.event.MouseEvent evt) {
                goTableMouseMoved(evt);
            }
        });
        goTableScrollPane.setViewportView(goTable);

        javax.swing.GroupLayout detailsPanelLayout = new javax.swing.GroupLayout(detailsPanel);
        detailsPanel.setLayout(detailsPanelLayout);
        detailsPanelLayout.setHorizontalGroup(
            detailsPanelLayout.createParallelGroup(javax.swing.GroupLayout.Alignment.LEADING)
            .addGroup(detailsPanelLayout.createSequentialGroup()
                .addContainerGap()
                .addGroup(detailsPanelLayout.createParallelGroup(javax.swing.GroupLayout.Alignment.LEADING)
                    .addComponent(goTableScrollPane, javax.swing.GroupLayout.DEFAULT_SIZE, 707, Short.MAX_VALUE)
                    .addGroup(detailsPanelLayout.createSequentialGroup()
                        .addGroup(detailsPanelLayout.createParallelGroup(javax.swing.GroupLayout.Alignment.LEADING)
                            .addComponent(ensemlbIdLabel, javax.swing.GroupLayout.PREFERRED_SIZE, 110, javax.swing.GroupLayout.PREFERRED_SIZE)
                            .addComponent(geneNameLabel, javax.swing.GroupLayout.PREFERRED_SIZE, 110, javax.swing.GroupLayout.PREFERRED_SIZE))
                        .addPreferredGap(javax.swing.LayoutStyle.ComponentPlacement.RELATED)
                        .addGroup(detailsPanelLayout.createParallelGroup(javax.swing.GroupLayout.Alignment.LEADING)
                            .addComponent(geneNameTxt)
                            .addComponent(geneIdTxt)))
                    .addGroup(detailsPanelLayout.createSequentialGroup()
                        .addComponent(goAnnotationLabel)
                        .addGap(0, 0, Short.MAX_VALUE))
                    .addGroup(detailsPanelLayout.createSequentialGroup()
                        .addComponent(chromosomeLabel, javax.swing.GroupLayout.PREFERRED_SIZE, 110, javax.swing.GroupLayout.PREFERRED_SIZE)
                        .addPreferredGap(javax.swing.LayoutStyle.ComponentPlacement.RELATED)
                        .addComponent(chromosomeNameTxt)))
                .addContainerGap())
        );
        detailsPanelLayout.setVerticalGroup(
            detailsPanelLayout.createParallelGroup(javax.swing.GroupLayout.Alignment.LEADING)
            .addGroup(detailsPanelLayout.createSequentialGroup()
                .addContainerGap()
                .addGroup(detailsPanelLayout.createParallelGroup(javax.swing.GroupLayout.Alignment.BASELINE)
                    .addComponent(ensemlbIdLabel)
                    .addComponent(geneIdTxt, javax.swing.GroupLayout.PREFERRED_SIZE, javax.swing.GroupLayout.DEFAULT_SIZE, javax.swing.GroupLayout.PREFERRED_SIZE))
                .addPreferredGap(javax.swing.LayoutStyle.ComponentPlacement.RELATED)
                .addGroup(detailsPanelLayout.createParallelGroup(javax.swing.GroupLayout.Alignment.BASELINE)
                    .addComponent(geneNameLabel)
                    .addComponent(geneNameTxt, javax.swing.GroupLayout.PREFERRED_SIZE, javax.swing.GroupLayout.DEFAULT_SIZE, javax.swing.GroupLayout.PREFERRED_SIZE))
                .addPreferredGap(javax.swing.LayoutStyle.ComponentPlacement.RELATED)
                .addGroup(detailsPanelLayout.createParallelGroup(javax.swing.GroupLayout.Alignment.BASELINE)
                    .addComponent(chromosomeLabel)
                    .addComponent(chromosomeNameTxt, javax.swing.GroupLayout.PREFERRED_SIZE, javax.swing.GroupLayout.DEFAULT_SIZE, javax.swing.GroupLayout.PREFERRED_SIZE))
                .addGap(18, 18, 18)
                .addComponent(goAnnotationLabel)
                .addPreferredGap(javax.swing.LayoutStyle.ComponentPlacement.RELATED)
                .addComponent(goTableScrollPane, javax.swing.GroupLayout.DEFAULT_SIZE, 206, Short.MAX_VALUE)
                .addContainerGap())
        );

        okButton.setText("OK");
        okButton.addActionListener(new java.awt.event.ActionListener() {
            public void actionPerformed(java.awt.event.ActionEvent evt) {
                okButtonActionPerformed(evt);
            }
        });

        javax.swing.GroupLayout backgroundPanelLayout = new javax.swing.GroupLayout(backgroundPanel);
        backgroundPanel.setLayout(backgroundPanelLayout);
        backgroundPanelLayout.setHorizontalGroup(
            backgroundPanelLayout.createParallelGroup(javax.swing.GroupLayout.Alignment.LEADING)
            .addGroup(backgroundPanelLayout.createSequentialGroup()
                .addContainerGap()
                .addGroup(backgroundPanelLayout.createParallelGroup(javax.swing.GroupLayout.Alignment.LEADING)
                    .addComponent(detailsPanel, javax.swing.GroupLayout.DEFAULT_SIZE, javax.swing.GroupLayout.DEFAULT_SIZE, Short.MAX_VALUE)
                    .addGroup(javax.swing.GroupLayout.Alignment.TRAILING, backgroundPanelLayout.createSequentialGroup()
                        .addGap(0, 0, Short.MAX_VALUE)
                        .addComponent(okButton, javax.swing.GroupLayout.PREFERRED_SIZE, 86, javax.swing.GroupLayout.PREFERRED_SIZE)))
                .addContainerGap())
        );
        backgroundPanelLayout.setVerticalGroup(
            backgroundPanelLayout.createParallelGroup(javax.swing.GroupLayout.Alignment.LEADING)
            .addGroup(javax.swing.GroupLayout.Alignment.TRAILING, backgroundPanelLayout.createSequentialGroup()
                .addContainerGap()
                .addComponent(detailsPanel, javax.swing.GroupLayout.DEFAULT_SIZE, javax.swing.GroupLayout.DEFAULT_SIZE, Short.MAX_VALUE)
                .addPreferredGap(javax.swing.LayoutStyle.ComponentPlacement.RELATED)
                .addComponent(okButton)
                .addContainerGap())
        );

        javax.swing.GroupLayout layout = new javax.swing.GroupLayout(getContentPane());
        getContentPane().setLayout(layout);
        layout.setHorizontalGroup(
            layout.createParallelGroup(javax.swing.GroupLayout.Alignment.LEADING)
            .addComponent(backgroundPanel, javax.swing.GroupLayout.DEFAULT_SIZE, javax.swing.GroupLayout.DEFAULT_SIZE, Short.MAX_VALUE)
        );
        layout.setVerticalGroup(
            layout.createParallelGroup(javax.swing.GroupLayout.Alignment.LEADING)
            .addComponent(backgroundPanel, javax.swing.GroupLayout.DEFAULT_SIZE, javax.swing.GroupLayout.DEFAULT_SIZE, Short.MAX_VALUE)
        );

        pack();
    }// </editor-fold>//GEN-END:initComponents

    /**
     * Close the dialog.
     *
     * @param evt
     */
    private void okButtonActionPerformed(java.awt.event.ActionEvent evt) {//GEN-FIRST:event_okButtonActionPerformed
        dispose();
    }//GEN-LAST:event_okButtonActionPerformed

    /**
     * If the user clicks the GO accession column the GO term is opened in the
     * web browser.
     *
     * @param evt
     */
    private void goTableMouseReleased(java.awt.event.MouseEvent evt) {//GEN-FIRST:event_goTableMouseReleased
        int row = goTable.getSelectedRow();
        int column = goTable.getSelectedColumn();

        if (row != -1) {
            this.setCursor(new java.awt.Cursor(java.awt.Cursor.WAIT_CURSOR));

            if (evt != null && evt.getButton() == MouseEvent.BUTTON1) {

                // open protein link in web browser
                if (column == goTable.getColumn("Accession").getModelIndex() && ((String) goTable.getValueAt(row, column)).lastIndexOf("<html>") != -1) {

                    String link = (String) goTable.getValueAt(row, column);
                    link = link.substring(link.indexOf("\"") + 1);
                    link = link.substring(0, link.indexOf("\""));

                    this.setCursor(new java.awt.Cursor(java.awt.Cursor.WAIT_CURSOR));
                    BareBonesBrowserLaunch.openURL(link);
                    this.setCursor(new java.awt.Cursor(java.awt.Cursor.DEFAULT_CURSOR));
                }
            }

            this.setCursor(new java.awt.Cursor(java.awt.Cursor.DEFAULT_CURSOR));
        }
    }//GEN-LAST:event_goTableMouseReleased

    /**
     * Changes the cursor into a hand cursor if the table cell contains an HTML
     * link.
     *
     * @param evt
     */
    private void goTableMouseMoved(java.awt.event.MouseEvent evt) {//GEN-FIRST:event_goTableMouseMoved
        int row = goTable.rowAtPoint(evt.getPoint());
        int column = goTable.columnAtPoint(evt.getPoint());

        if (column == goTable.getColumn("Accession").getModelIndex() && goTable.getValueAt(row, column) != null) {

            String tempValue = (String) goTable.getValueAt(row, column);

            if (tempValue.lastIndexOf("<html>") != -1) {
                this.setCursor(new java.awt.Cursor(java.awt.Cursor.HAND_CURSOR));
            } else {
                this.setCursor(new java.awt.Cursor(java.awt.Cursor.DEFAULT_CURSOR));
            }
        } else {
            this.setCursor(new java.awt.Cursor(java.awt.Cursor.DEFAULT_CURSOR));
        }
    }//GEN-LAST:event_goTableMouseMoved

    /**
     * Changes the cursor back to the default cursor a hand.
     *
     * @param evt
     */
    private void goTableMouseExited(java.awt.event.MouseEvent evt) {//GEN-FIRST:event_goTableMouseExited
        this.setCursor(new java.awt.Cursor(java.awt.Cursor.DEFAULT_CURSOR));
    }//GEN-LAST:event_goTableMouseExited
    // Variables declaration - do not modify//GEN-BEGIN:variables
    private javax.swing.JPanel backgroundPanel;
    private javax.swing.JLabel chromosomeLabel;
    private javax.swing.JTextField chromosomeNameTxt;
    private javax.swing.JPanel detailsPanel;
    private javax.swing.JLabel ensemlbIdLabel;
    private javax.swing.JTextField geneIdTxt;
    private javax.swing.JLabel geneNameLabel;
    private javax.swing.JTextField geneNameTxt;
    private javax.swing.JLabel goAnnotationLabel;
    private javax.swing.JTable goTable;
    private javax.swing.JScrollPane goTableScrollPane;
    private javax.swing.JButton okButton;
    // End of variables declaration//GEN-END:variables

    /**
     * Table model for the GO annotation.
     */
    private class GOTableModel extends DefaultTableModel {

        @Override
        public int getRowCount() {
            if (goTermDescriptions != null) {
                return goTermDescriptions.size();
            }
            return 0;
        }

        @Override
        public int getColumnCount() {
            if (proteinAccessions.length > 1) {
                return 4;
            } else {
                return 3;
            }
        }

        @Override
        public String getColumnName(int column) {

            if (proteinAccessions.length > 1) {
                switch (column) {
                    case 0:
                        return " ";
                    case 1:
                        return "Protein";
                    case 2:
                        return "Accession";
                    case 3:
                        return "Description";
                    default:
                        return "";
                }
            } else {
                switch (column) {
                    case 0:
                        return " ";
                    case 1:
                        return "Accession";
                    case 2:
                        return "Description";
                    default:
                        return "";
                }
            }
        }

        @Override
        public Object getValueAt(int row, int column) {

            if (proteinAccessions.length > 1) {
                switch (column) {
                    case 0:
                        return (row + 1);
                    case 1:
                        return proteinAccessionColumn.get(row); // @TODO: add database link (requires the DisplayFeaturesGenerator...)
                    case 2:
                        try {
                            String goAccession = geneMaps.getGoAccession(goTermDescriptions.get(row));
                            if (goAccession != null) {
                                return addGoLink(goAccession);
                            } else {
                                return "";
                            }
                        } catch (Exception e) {
                            return "Error";
                        }
                    case 3:
                        try {
                            return goTermDescriptions.get(row);
                        } catch (Exception e) {
                            return "Error";
                        }
                    default:
                        return "";
                }
            } else {
                switch (column) {
                    case 0:
                        return (row + 1);
                    case 1:
                        try {
                            String goAccession = geneMaps.getGoAccession(goTermDescriptions.get(row));
                            if (goAccession != null) {
                                return addGoLink(goAccession);
                            } else {
                                return "";
                            }
                        } catch (Exception e) {
                            return "Error";
                        }
                    case 2:
                        try {
                            return goTermDescriptions.get(row);
                        } catch (Exception e) {
                            return "Error";
                        }
                    default:
                        return "";
                }
            }
        }

        @Override
        public Class getColumnClass(int columnIndex) {
            return getValueAt(0, columnIndex).getClass();
        }

        @Override
        public boolean isCellEditable(int rowIndex, int columnIndex) {
            return false;
        }
    }

    /**
     * Returns the GO accession number as a web link to the given GO term at
     * QuickGO.
     *
     * @param goAccession the GO accession
     * @return the GO accession number as a web link to the given GO term at
     * QuickGO
     */
    public String addGoLink(String goAccession) {
        return "<html><a href=\"" + getGoAccessionLink(goAccession)
                + "\"><font color=\"" + notSelectedRowHtmlTagFontColor + "\">"
                + goAccession + "</font></a></html>";
    }

    /**
     * Returns the GO accession number as a web link to the given GO term at
     * QuickGO.
     *
     * @param goAccession the GO accession number
     * @return the GO accession web link
     */
    public String getGoAccessionLink(String goAccession) {
        return "https://www.ebi.ac.uk/QuickGO/GTerm?id=" + goAccession;
    }

    /**
     * Gets the preferred width of the column specified by colIndex. The column
     * will be just wide enough to show the column head and the widest cell in
     * the column. Margin pixels are added to the left and right (resulting in
     * an additional width of 2*margin pixels. Returns null if the max width
     * cannot be set.
     *
     * @param table the table
     * @param colIndex the colum index
     * @param margin the margin to add
     * @return the preferred width of the column
     */
    public Integer getPreferredAccessionColumnWidth(JTable table, int colIndex, int margin) {

        DefaultTableColumnModel colModel = (DefaultTableColumnModel) table.getColumnModel();
        TableColumn col = colModel.getColumn(colIndex);

        // get width of column header
        TableCellRenderer renderer = col.getHeaderRenderer();
        if (renderer == null) {
            renderer = table.getTableHeader().getDefaultRenderer();
        }

        Component comp = renderer.getTableCellRendererComponent(table, col.getHeaderValue(), false, false, 0, 0);
        int width = comp.getPreferredSize().width;

        // add margin
        width += 2 * margin;

        return width;
    }
}<|MERGE_RESOLUTION|>--- conflicted
+++ resolved
@@ -6,10 +6,7 @@
 import com.compomics.util.experiment.io.biology.protein.ProteinDetailsProvider;
 import java.awt.Component;
 import java.awt.event.MouseEvent;
-<<<<<<< HEAD
-=======
 import java.io.IOException;
->>>>>>> 31e0b0d3
 import java.util.ArrayList;
 import java.util.Collections;
 import java.util.HashSet;
@@ -32,8 +29,6 @@
 public class GeneDetailsDialog extends javax.swing.JDialog {
 
     /**
-<<<<<<< HEAD
-=======
      * Empty default constructor
      */
     public GeneDetailsDialog() {
@@ -42,7 +37,6 @@
     }
 
     /**
->>>>>>> 31e0b0d3
      * The Gene maps.
      */
     private final GeneMaps geneMaps;
