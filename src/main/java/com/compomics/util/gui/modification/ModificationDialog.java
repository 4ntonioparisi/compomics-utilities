package com.compomics.util.gui.modification;

import com.compomics.util.experiment.biology.atoms.AtomChain;
import com.compomics.util.experiment.biology.ions.NeutralLoss;
import com.compomics.util.experiment.biology.aminoacids.sequence.AminoAcidPattern;
import com.compomics.util.experiment.biology.proteins.Peptide;
import com.compomics.util.experiment.biology.modifications.ModificationFactory;
import com.compomics.util.experiment.biology.modifications.Modification;
import com.compomics.util.Util;
import com.compomics.util.examples.BareBonesBrowserLaunch;
<<<<<<< HEAD
=======
import com.compomics.util.experiment.biology.*;
>>>>>>> 31e0b0d3
import com.compomics.util.experiment.biology.ions.impl.ReporterIon;
import com.compomics.util.experiment.biology.modifications.ModificationType;
import com.compomics.util.gui.AminoAcidPatternDialog;
import com.compomics.util.gui.atoms.AtomChainDialog;
import com.compomics.util.gui.error_handlers.HelpDialog;
import com.compomics.util.gui.renderers.ToolTipComboBoxRenderer;
import com.compomics.util.gui.renderers.AlignedListCellRenderer;
import com.compomics.util.pride.CvTerm;
import com.compomics.util.pride.PtmToPrideMap;
import java.awt.Color;
import java.awt.Toolkit;
import java.awt.event.MouseEvent;
import java.io.IOException;
import java.util.*;
import javax.swing.*;
import javax.swing.border.TitledBorder;
import javax.swing.table.DefaultTableModel;
import javax.swing.table.JTableHeader;
import no.uib.jsparklines.extra.TrueFalseIconRenderer;

/**
 * This dialog allows the user to create/edit Modifications.
 *
 * @author Marc Vaudel
 * @author Harald Barsnes
 */
public class ModificationDialog extends javax.swing.JDialog {

    /**
<<<<<<< HEAD
=======
     * Empty default constructor
     */
    public ModificationDialog() {
    }

    /**
>>>>>>> 31e0b0d3
     * The post translational modifications factory.
     */
    private ModificationFactory modificationFactory = ModificationFactory.getInstance();
    /**
     * The edited Modification.
     */
    private Modification currentPtm = null;
    /**
     * The neutral losses.
     */
    private ArrayList<NeutralLoss> neutralLosses = new ArrayList<>();
    /**
     * The reporter ions.
     */
    private ArrayList<ReporterIon> reporterIons = new ArrayList<>();
    /**
     * Boolean indicating whether the user can edit the Modification or not.
     */
    private boolean editable;
    /**
     * The amino acid pattern of the modification
     */
    private AminoAcidPattern pattern;
    /**
     * The atom chain added by the modification.
     */
    private AtomChain atomChainAdded;
    /**
     * The atom chain removed by the modification.
     */
    private AtomChain atomChainRemoved;
    /**
     * The reporter ion table column header tooltips.
     */
    private ArrayList<String> reporterIonTableToolTips;
    /**
     * The neutral losses table column header tooltips.
     */
    private ArrayList<String> neutralLossesTableToolTips;
    /**
     * Boolean indicating whether the edition has been canceled by the user.
     */
    private boolean canceled = false;

    /**
     * Creates a new Modification dialog.
     *
     * @param parent the JDialog parent
     * @param currentModification the Modification to edit (can be null)
     * @param editable boolean indicating whether the user can edit the Modification
     * details
     */
    public ModificationDialog(JDialog parent, Modification currentModification, boolean editable) {
        super(parent, true);

        this.currentPtm = currentModification;
        if (currentModification != null) {
            this.pattern = currentPtm.getPattern();
            this.atomChainAdded = currentModification.getAtomChainAdded();
            this.atomChainRemoved = currentModification.getAtomChainRemoved();
        } else {
            pattern = null;
            this.atomChainAdded = new AtomChain();
            this.atomChainRemoved = new AtomChain();
        }
        this.editable = editable;

        initComponents();
        setUpGui();
        setLocationRelativeTo(parent);
        setVisible(true);
    }

    /**
     * Creates a new Modification dialog.
     *
     * @param parent the JFrame parent
     * @param modificationToPrideMap the Modification to PRIDE map
     * @param currentModification the Modification to edit (can be null)
     * @param editable boolean indicating whether the user can edit the Modification
     * details
     */
    public ModificationDialog(JFrame parent, PtmToPrideMap modificationToPrideMap, Modification currentModification, boolean editable) {
        super(parent, true);

        this.currentPtm = currentModification;
        this.editable = editable;
        if (currentModification != null) {
            this.pattern = currentPtm.getPattern();
            this.atomChainAdded = currentModification.getAtomChainAdded();
            this.atomChainRemoved = currentModification.getAtomChainRemoved();
        } else {
            pattern = null;
            this.atomChainAdded = new AtomChain();
            this.atomChainRemoved = new AtomChain();
        }

        initComponents();
        setUpGui();
        setLocationRelativeTo(parent);
        setVisible(true);
    }

    /**
     * Set up the GUI.
     */
    private void setUpGui() {

        // centrally align the comboboxes
        typeCmb.setRenderer(new AlignedListCellRenderer(SwingConstants.CENTER));

        // set table properties
        neutralLossesTable.getTableHeader().setReorderingAllowed(false);
        reporterIonsTable.getTableHeader().setReorderingAllowed(false);

        // make sure that the scroll panes are see-through
        neutralLossesJScrollPane.getViewport().setOpaque(false);
        reporterIonsJScrollPane.getViewport().setOpaque(false);

        // the index column
        neutralLossesTable.getColumn(" ").setMaxWidth(50);
        neutralLossesTable.getColumn(" ").setMinWidth(50);
        neutralLossesTable.getColumn("Fixed").setMaxWidth(50);
        neutralLossesTable.getColumn("Fixed").setMinWidth(50);
        reporterIonsTable.getColumn(" ").setMaxWidth(50);
        reporterIonsTable.getColumn(" ").setMinWidth(50);

        // set the fixed clumn cell renderer
        neutralLossesTable.getColumn("Fixed").setCellRenderer(new TrueFalseIconRenderer(
                new ImageIcon(this.getClass().getResource("/icons/selected_green.png")),
                null,
                "Fixed", null));

        reporterIonTableToolTips = new ArrayList<>();
        reporterIonTableToolTips.add(null);
        reporterIonTableToolTips.add("Reporter Ion Name");
        reporterIonTableToolTips.add("Reporter Ion Composition");
        reporterIonTableToolTips.add("Reporter Ion Mass (m/z)");

        neutralLossesTableToolTips = new ArrayList<>();
        neutralLossesTableToolTips.add(null);
        neutralLossesTableToolTips.add("Neutral Loss Name");
        neutralLossesTableToolTips.add("Neutral Loss Composition");
        neutralLossesTableToolTips.add("Neutral Loss Mass");
        neutralLossesTableToolTips.add("Fixed Neutral Loss");

        Vector comboboxTooltips = new Vector();
        comboboxTooltips.add("Modification at particular amino acids");
        comboboxTooltips.add("Modification at the N terminus of a protein");
        comboboxTooltips.add("Modification at the N terminus of a protein at particular amino acids");
        comboboxTooltips.add("Modification at the C terminus of a protein");
        comboboxTooltips.add("Modification at the C terminus of a protein at particular amino acids");
        comboboxTooltips.add("Modification at the N terminus of a peptide");
        comboboxTooltips.add("Modification at the N terminus of a peptide at particular amino acids");
        comboboxTooltips.add("Modification at the C terminus of a peptide");
        comboboxTooltips.add("Modification at the C terminus of a peptide at particular amino acids");
        typeCmb.setRenderer(new ToolTipComboBoxRenderer(comboboxTooltips, SwingConstants.CENTER));

        typeCmb.setEnabled(editable);
        nameTxt.setEditable(editable);
        nameShortTxt.setEditable(editable);
        addNeutralLoss.setEnabled(editable);
        removeNeutralLoss.setEnabled(editable);
        addReporterIon.setEnabled(editable);
        removerReporterIon.setEnabled(editable);
        patternTxt.setEditable(editable);
        unimodAccessionJTextField.setEditable(editable);
        unimodNameJTextField.setEditable(editable);

        if (currentPtm != null) {
            typeCmb.setSelectedIndex(currentPtm.getModificationType().index);
            nameTxt.setText(currentPtm.getName());
            nameShortTxt.setText(currentPtm.getShortName());

            String addition = "";
            if (atomChainAdded != null) {
                addition = atomChainAdded.toString();
            }
            String deletion = "";
            if (atomChainRemoved != null) {
                deletion = "-" + atomChainRemoved.toString();
            }
            String temp = addition + " " + deletion;
            compositionTxt.setText(temp.trim());

            if (pattern != null) {
                patternTxt.setText(pattern.toString());
            }
            updateMass();

            if (!currentPtm.getNeutralLosses().isEmpty()) {
                for (NeutralLoss tempNeutralLoss : currentPtm.getNeutralLosses()) {
                    neutralLosses.add(tempNeutralLoss.clone());
                }
            }
            if (!currentPtm.getReporterIons().isEmpty()) {
                for (ReporterIon tempReporterIon : currentPtm.getReporterIons()) {
                    reporterIons.add(tempReporterIon.clone());
                }
            }

            updateTables();

            CvTerm cvTerm = currentPtm.getCvTerm();
            if (cvTerm != null) {
                updateModMappingText(cvTerm);
            }

            // special case for the default modifications without cv terms
            if (cvTerm == null) {
                unimodAccessionJTextField.setEditable(true);
                unimodNameJTextField.setEditable(true);
            }

            setTitle("Edit Modification");
        }

        validateInput(false);
    }

    /**
     * Update the mass field.
     */
    private void updateMass() {
        try {
            double mass = 0.0;
            if (atomChainAdded != null) {
                mass += atomChainAdded.getMass();
            }
            if (atomChainRemoved != null) {
                mass -= atomChainRemoved.getMass();
            }
            massTxt.setText("" + Util.roundDouble(mass, 4));
        } catch (IllegalArgumentException e) {
            // ignore error, handled in the validateInput method
            massTxt.setText("");
        }
    }

    /**
     * Indicates whether the edition was canceled by the user.
     *
     * @return a boolean indicating whether the edition was canceled by the user
     */
    public boolean isCanceled() {
        return canceled;
    }

    /**
     * Returns a boolean indicating whether the input can be translated into a
     * Modification.
     *
     * @return a boolean indicating whether the input can be translated into a
     * Modification
     */
    private boolean validateInput(boolean showMessage) {

        boolean error = false;

        nameLabel.setForeground(Color.BLACK);
        compositionLabel.setForeground(Color.BLACK);
        patternLabel.setForeground(Color.BLACK);
        unimodAccessionLabel.setForeground(Color.BLACK);
        unimodNameLabel.setForeground(Color.BLACK);
        ((TitledBorder) neutralLossesPanel.getBorder()).setTitleColor(Color.BLACK);
        neutralLossesPanel.repaint();
        ((TitledBorder) reporterIonsPanel.getBorder()).setTitleColor(Color.BLACK);
        reporterIonsPanel.repaint();

        nameLabel.setToolTipText(null);
        nameTxt.setToolTipText(null);
        compositionLabel.setToolTipText(null);
        compositionTxt.setToolTipText(null);
        patternLabel.setToolTipText(null);
        patternTxt.setToolTipText(null);
        unimodAccessionLabel.setToolTipText(null);
        unimodAccessionJTextField.setToolTipText(null);
        neutralLossesPanel.setToolTipText(null);
        reporterIonsPanel.setToolTipText(null);

        // check the modification mass
        if (compositionTxt.getText().trim().length() == 0) {
            error = true;
            compositionLabel.setForeground(Color.RED);
            compositionLabel.setToolTipText("Please provide a modification composition");
        }

        String name = nameTxt.getText().trim();

        // check the length of the modification name
        if (name.length() == 0) {
            error = true;
            nameLabel.setForeground(Color.RED);
            nameLabel.setToolTipText("Please provide a modification name");
            nameTxt.setToolTipText("Please provide a modification name");
        }

        // check if name contains '|'
        if (name.lastIndexOf("|") != -1) {
            if (showMessage && !error) {
                JOptionPane.showMessageDialog(this, "Modification names cannot contain \'|\'.");
            }
            error = true;
            nameLabel.setForeground(Color.RED);
            nameLabel.setToolTipText("Modification names cannot contain \'|\'");
            nameTxt.setToolTipText("Modification names cannot contain \'|\'");
        }

        // check if name contains ','
        if (name.lastIndexOf(",") != -1) {
            if (showMessage && !error) {
                JOptionPane.showMessageDialog(this, "Modification names cannot contain \',\'.");
            }
            error = true;
            nameLabel.setForeground(Color.RED);
            nameLabel.setToolTipText("Modification names cannot contain \',\'");
            nameTxt.setToolTipText("Modification names cannot contain \',\'");
        }

        // check if name contains the modification separator
        if (name.contains(Peptide.MODIFICATION_SEPARATOR)) {
            String newName = name.replace(Peptide.MODIFICATION_SEPARATOR, " ");

            if (showMessage && !error) {
                int outcome = JOptionPane.showConfirmDialog(this, "\'" + Peptide.MODIFICATION_SEPARATOR
                        + "\' should be avoided in modification names."
                        + "\nShall " + name + " be replaced by "
                        + newName + "?", "'" + Peptide.MODIFICATION_SEPARATOR + "' in Name", JOptionPane.YES_NO_OPTION);
                if (outcome == JOptionPane.YES_OPTION) {
                    nameTxt.setText(newName);
                } else {
                    error = true;
                    nameLabel.setForeground(Color.RED);
                    nameLabel.setToolTipText("\'" + Peptide.MODIFICATION_SEPARATOR + "\' should be avoided in modification names");
                    nameTxt.setToolTipText("\'" + Peptide.MODIFICATION_SEPARATOR + "\' should be avoided in modification names");
                }
            } else {
                error = true;
                nameLabel.setForeground(Color.RED);
                nameLabel.setToolTipText("\'" + Peptide.MODIFICATION_SEPARATOR + "\' should be avoided in modification names");
                nameTxt.setToolTipText("\'" + Peptide.MODIFICATION_SEPARATOR + "\' should be avoided in modification names");
            }
        }

        // check if name contains the modification location separator
        if (name.contains(Peptide.MODIFICATION_LOCALIZATION_SEPARATOR)) {
            String newName = name.replace(Peptide.MODIFICATION_LOCALIZATION_SEPARATOR, "AT-AA");

            if (showMessage && !error) {
                int outcome = JOptionPane.showConfirmDialog(this, "\'" + Peptide.MODIFICATION_LOCALIZATION_SEPARATOR
                        + "\' should be avoided in modification names.\n"
                        + "Shall " + name + " be replaced by "
                        + newName + "?", "'" + Peptide.MODIFICATION_LOCALIZATION_SEPARATOR + "' in Name", JOptionPane.YES_NO_OPTION);
                if (outcome == JOptionPane.YES_OPTION) {
                    nameTxt.setText(newName);
                } else {
                    error = true;
                    nameLabel.setForeground(Color.RED);
                    nameLabel.setToolTipText("\'" + Peptide.MODIFICATION_LOCALIZATION_SEPARATOR + "\' should be avoided in modification names.");
                    nameTxt.setToolTipText("\'" + Peptide.MODIFICATION_LOCALIZATION_SEPARATOR + "\' should be avoided in modification names.");
                }
            } else {
                error = true;
                nameLabel.setForeground(Color.RED);
                nameLabel.setToolTipText("\'" + Peptide.MODIFICATION_LOCALIZATION_SEPARATOR + "\' should be avoided in modification names.");
                nameTxt.setToolTipText("\'" + Peptide.MODIFICATION_LOCALIZATION_SEPARATOR + "\' should be avoided in modification names.");
            }
        }

        // check if name ends with a protected suffix
        if (name.contains(ModificationFactory.SINGLE_AA_SUFFIX)) {
            String newName = name.replace(ModificationFactory.SINGLE_AA_SUFFIX, "SEARCH-ONLY");

            if (showMessage && !error) {
                int outcome = JOptionPane.showConfirmDialog(this, "\'" + ModificationFactory.SINGLE_AA_SUFFIX
                        + "\' should be avoided in the end of modification names.\n"
                        + "Shall " + name + " be replaced by "
                        + newName + "?", "'" + ModificationFactory.SINGLE_AA_SUFFIX + "' Ending Name", JOptionPane.YES_NO_OPTION);
                if (outcome == JOptionPane.YES_OPTION) {
                    nameTxt.setText(newName);
                } else {
                    error = true;
                    nameLabel.setForeground(Color.RED);
                    nameLabel.setToolTipText("\'" + ModificationFactory.SINGLE_AA_SUFFIX + "\' should be avoided in modification names.");
                    nameTxt.setToolTipText("\'" + ModificationFactory.SINGLE_AA_SUFFIX + "\' should be avoided in modification names.");
                }
            } else {
                error = true;
                nameLabel.setForeground(Color.RED);
                nameLabel.setToolTipText("\'" + ModificationFactory.SINGLE_AA_SUFFIX + "\' should be avoided in modification names.");
                nameTxt.setToolTipText("\'" + ModificationFactory.SINGLE_AA_SUFFIX + "\' should be avoided in modification names.");
            }
        }

        // check that the modification name does not already exist as a default modification
        name = nameTxt.getText().trim();
        if (modificationFactory.getDefaultModifications().contains(name)
                && (currentPtm == null || !name.equals(currentPtm.getName()))) {
            if (showMessage && !error) {
                JOptionPane.showMessageDialog(this, "A modification named \'" + name + "\' already exists in the "
                        + "default modification lists.\n"
                        + "Please select the default modification or use another name.",
                        "Modification Already Exists", JOptionPane.WARNING_MESSAGE);
            } else {
                nameLabel.setForeground(Color.RED);
                nameLabel.setToolTipText(
                        "<html>A modification named \'" + name + "\' already exists in the "
                        + "default modification lists.<br>"
                        + "Please select the default modification or use another name.</html>");
                nameTxt.setToolTipText(
                        "<html>A modification named \'" + name + "\' already exists in the "
                        + "default modification lists.<br>"
                        + "Please select the default modification or use another name.</html>");
            }
            error = true;
        }

        // check that the modification does not already exist as a user defined modification
        if (modificationFactory.getUserModifications().contains(name)
                && (currentPtm == null || !name.equals(currentPtm.getName()))) {
            if (showMessage && !error) {
                JOptionPane.showMessageDialog(this, "There is already a modification named \'" + name + "\'!",
                        "Modification Already Exists", JOptionPane.WARNING_MESSAGE);
            }
            error = true;
            nameLabel.setForeground(Color.RED);
            nameLabel.setToolTipText("There is already a modification named \'" + name + "\'!");
            nameTxt.setToolTipText("There is already a modification named \'" + name + "\'!");
        }

        // check that a modification pattern is given
        if (patternTxt.getText().length() == 0) {

            if (typeCmb.getSelectedIndex() == 0
                    || typeCmb.getSelectedIndex() == 2
                    || typeCmb.getSelectedIndex() == 4
                    || typeCmb.getSelectedIndex() == 6
                    || typeCmb.getSelectedIndex() == 8) {

                if (showMessage && !error) {
                    JOptionPane.showMessageDialog(this, "Please verify the input for the modification pattern.",
                            "Missing Pattern", JOptionPane.WARNING_MESSAGE);
                }
                error = true;
                patternLabel.setForeground(Color.RED);
                patternLabel.setToolTipText("Please provide a modification pattern");
                patternTxt.setToolTipText("Please provide a modification pattern");
            }
        }

        // check that the unimod cv term accesion is an integer
        if (!unimodAccessionJTextField.getText().trim().isEmpty()) {
            try {
                new Integer(unimodAccessionJTextField.getText().trim());
            } catch (NumberFormatException e) {
                if (showMessage && !error) {
                    JOptionPane.showMessageDialog(this, "Please provide the Unimod accession number as an integer.", "Unimod Accession", JOptionPane.WARNING_MESSAGE);
                }
                error = true;
                unimodAccessionLabel.setForeground(Color.RED);
                unimodAccessionLabel.setToolTipText("Please provide the Unimod accession number as an integer");
                unimodAccessionJTextField.setToolTipText("Please provide the Unimod accession number as an integer");
            }
        }

        // check that the neutral losses and reporter ions are not already in use
        if (!neutralLosses.isEmpty()) {
            for (NeutralLoss tempNeutralLoss : neutralLosses) {
                NeutralLoss existingNeutralLoss = NeutralLoss.getNeutralLoss(tempNeutralLoss.name);
                if (existingNeutralLoss != null && !tempNeutralLoss.isSameAs(existingNeutralLoss)) {
                    if (showMessage && !error) {
                        JOptionPane.showMessageDialog(this, "A neutral loss named \'" + tempNeutralLoss.name 
                                + "\' already exists. Please choose a different name.", "Neutral Loss", JOptionPane.WARNING_MESSAGE);
                    }
                    error = true;
                    ((TitledBorder) neutralLossesPanel.getBorder()).setTitleColor(Color.RED);
                    neutralLossesPanel.setToolTipText("A neutral loss named \'" + tempNeutralLoss.name + "\' already exists");
                    neutralLossesPanel.repaint();
                }
            }
        }
        if (!reporterIons.isEmpty()) {
            for (ReporterIon tempReporterIon : reporterIons) {
                ReporterIon existingReporterIon = ReporterIon.getReporterIon(tempReporterIon.getName());
                if (existingReporterIon != null && !tempReporterIon.isSameAs(existingReporterIon)) {
                    if (showMessage && !error) {
                        JOptionPane.showMessageDialog(this, "A reporter ion named \'" + tempReporterIon.getName() 
                                + "\' already exists. Please choose a different name.", "Reporter Ion", JOptionPane.WARNING_MESSAGE);
                    }
                    error = true;
                    ((TitledBorder) reporterIonsPanel.getBorder()).setTitleColor(Color.RED);
                    reporterIonsPanel.setToolTipText("A reporter ion named \'" + tempReporterIon.getName() + "\' already exists");
                    reporterIonsPanel.repaint();
                }
            }
        }

        okButton.setEnabled(!error);

        return true;
    }

    /**
     * This method is called from within the constructor to initialize the form.
     * WARNING: Do NOT modify this code. The content of this method is always
     * regenerated by the Form Editor.
     */
    @SuppressWarnings("unchecked")
    // <editor-fold defaultstate="collapsed" desc="Generated Code">//GEN-BEGIN:initComponents
    private void initComponents() {

        backgroundPanel = new javax.swing.JPanel();
        okButton = new javax.swing.JButton();
        helpJButton = new javax.swing.JButton();
        cancelButton = new javax.swing.JButton();
        scrollPane = new javax.swing.JScrollPane();
        scrollPanePanel = new javax.swing.JPanel();
        unimodMappingPanel = new javax.swing.JPanel();
        unimodAccessionJTextField = new javax.swing.JTextField();
        unimodAccessionLabel = new javax.swing.JLabel();
        unimodNameLabel = new javax.swing.JLabel();
        unimodNameJTextField = new javax.swing.JTextField();
        unimodLinkLabel = new javax.swing.JLabel();
        cvExampleLabel = new javax.swing.JLabel();
        reporterIonsPanel = new javax.swing.JPanel();
        reporterIonsJScrollPane = new javax.swing.JScrollPane();
        reporterIonsTable = new JTable() {
            protected JTableHeader createDefaultTableHeader() {
                return new JTableHeader(columnModel) {
                    public String getToolTipText(MouseEvent e) {
                        java.awt.Point p = e.getPoint();
                        int index = columnModel.getColumnIndexAtX(p.x);
                        int realIndex = columnModel.getColumn(index).getModelIndex();
                        return (String) reporterIonTableToolTips.get(realIndex);
                    }
                };
            }
        };
        removerReporterIon = new javax.swing.JButton();
        addReporterIon = new javax.swing.JButton();
        detailsPanel = new javax.swing.JPanel();
        typeCmb = new javax.swing.JComboBox();
        jLabel1 = new javax.swing.JLabel();
        nameLabel = new javax.swing.JLabel();
        nameTxt = new javax.swing.JTextField();
        compositionTxt = new javax.swing.JTextField();
        patternLabel = new javax.swing.JLabel();
        patternTxt = new javax.swing.JTextField();
        nameShortLabel = new javax.swing.JLabel();
        nameShortTxt = new javax.swing.JTextField();
        compositionLabel = new javax.swing.JLabel();
        massLabel = new javax.swing.JLabel();
        massTxt = new javax.swing.JTextField();
        neutralLossesPanel = new javax.swing.JPanel();
        neutralLossesJScrollPane = new javax.swing.JScrollPane();
        neutralLossesTable = new JTable() {
            protected JTableHeader createDefaultTableHeader() {
                return new JTableHeader(columnModel) {
                    public String getToolTipText(MouseEvent e) {
                        java.awt.Point p = e.getPoint();
                        int index = columnModel.getColumnIndexAtX(p.x);
                        int realIndex = columnModel.getColumn(index).getModelIndex();
                        return (String) neutralLossesTableToolTips.get(realIndex);
                    }
                };
            }
        };
        addNeutralLoss = new javax.swing.JButton();
        removeNeutralLoss = new javax.swing.JButton();

        setDefaultCloseOperation(javax.swing.WindowConstants.DISPOSE_ON_CLOSE);
        setTitle("New Modification");
        setMinimumSize(new java.awt.Dimension(500, 500));

        backgroundPanel.setBackground(new java.awt.Color(230, 230, 230));

        okButton.setText("OK");
        okButton.setEnabled(false);
        okButton.addActionListener(new java.awt.event.ActionListener() {
            public void actionPerformed(java.awt.event.ActionEvent evt) {
                okButtonActionPerformed(evt);
            }
        });

        helpJButton.setIcon(new javax.swing.ImageIcon(getClass().getResource("/icons/help.GIF"))); // NOI18N
        helpJButton.setToolTipText("Help");
        helpJButton.setBorder(null);
        helpJButton.setBorderPainted(false);
        helpJButton.setContentAreaFilled(false);
        helpJButton.addMouseListener(new java.awt.event.MouseAdapter() {
            public void mouseEntered(java.awt.event.MouseEvent evt) {
                helpJButtonMouseEntered(evt);
            }
            public void mouseExited(java.awt.event.MouseEvent evt) {
                helpJButtonMouseExited(evt);
            }
        });
        helpJButton.addActionListener(new java.awt.event.ActionListener() {
            public void actionPerformed(java.awt.event.ActionEvent evt) {
                helpJButtonActionPerformed(evt);
            }
        });

        cancelButton.setText("Cancel");
        cancelButton.addActionListener(new java.awt.event.ActionListener() {
            public void actionPerformed(java.awt.event.ActionEvent evt) {
                cancelButtonActionPerformed(evt);
            }
        });

        scrollPane.setBorder(null);

        scrollPanePanel.setBackground(new java.awt.Color(230, 230, 230));

        unimodMappingPanel.setBorder(javax.swing.BorderFactory.createTitledBorder("Unimod Mapping"));
        unimodMappingPanel.setOpaque(false);

        unimodAccessionJTextField.setEditable(false);
        unimodAccessionJTextField.setHorizontalAlignment(javax.swing.JTextField.CENTER);
        unimodAccessionJTextField.addKeyListener(new java.awt.event.KeyAdapter() {
            public void keyReleased(java.awt.event.KeyEvent evt) {
                unimodAccessionJTextFieldKeyReleased(evt);
            }
        });

        unimodAccessionLabel.setText("Accession");

        unimodNameLabel.setText("PSI-MS Name");

        unimodNameJTextField.setEditable(false);
        unimodNameJTextField.setHorizontalAlignment(javax.swing.JTextField.CENTER);
        unimodNameJTextField.addKeyListener(new java.awt.event.KeyAdapter() {
            public void keyReleased(java.awt.event.KeyEvent evt) {
                unimodNameJTextFieldKeyReleased(evt);
            }
        });

        unimodLinkLabel.setText("<html><a href>See: http://www.unimod.org</a></html>");
        unimodLinkLabel.addMouseListener(new java.awt.event.MouseAdapter() {
            public void mouseEntered(java.awt.event.MouseEvent evt) {
                unimodLinkLabelMouseEntered(evt);
            }
            public void mouseExited(java.awt.event.MouseEvent evt) {
                unimodLinkLabelMouseExited(evt);
            }
            public void mouseReleased(java.awt.event.MouseEvent evt) {
                unimodLinkLabelMouseReleased(evt);
            }
        });

        cvExampleLabel.setFont(cvExampleLabel.getFont().deriveFont((cvExampleLabel.getFont().getStyle() | java.awt.Font.ITALIC)));
        cvExampleLabel.setText("Ex.: Accession:1, PSI-MS Name: Acetyl");

        javax.swing.GroupLayout unimodMappingPanelLayout = new javax.swing.GroupLayout(unimodMappingPanel);
        unimodMappingPanel.setLayout(unimodMappingPanelLayout);
        unimodMappingPanelLayout.setHorizontalGroup(
            unimodMappingPanelLayout.createParallelGroup(javax.swing.GroupLayout.Alignment.LEADING)
            .addGroup(unimodMappingPanelLayout.createSequentialGroup()
                .addContainerGap()
                .addGroup(unimodMappingPanelLayout.createParallelGroup(javax.swing.GroupLayout.Alignment.LEADING)
                    .addComponent(unimodNameLabel, javax.swing.GroupLayout.PREFERRED_SIZE, 90, javax.swing.GroupLayout.PREFERRED_SIZE)
                    .addComponent(unimodAccessionLabel, javax.swing.GroupLayout.PREFERRED_SIZE, 90, javax.swing.GroupLayout.PREFERRED_SIZE))
                .addPreferredGap(javax.swing.LayoutStyle.ComponentPlacement.UNRELATED)
                .addGroup(unimodMappingPanelLayout.createParallelGroup(javax.swing.GroupLayout.Alignment.TRAILING)
                    .addGroup(unimodMappingPanelLayout.createSequentialGroup()
                        .addComponent(cvExampleLabel, javax.swing.GroupLayout.DEFAULT_SIZE, javax.swing.GroupLayout.DEFAULT_SIZE, Short.MAX_VALUE)
                        .addPreferredGap(javax.swing.LayoutStyle.ComponentPlacement.UNRELATED)
                        .addComponent(unimodLinkLabel, javax.swing.GroupLayout.PREFERRED_SIZE, javax.swing.GroupLayout.DEFAULT_SIZE, javax.swing.GroupLayout.PREFERRED_SIZE))
                    .addComponent(unimodAccessionJTextField)
                    .addComponent(unimodNameJTextField, javax.swing.GroupLayout.Alignment.LEADING))
                .addContainerGap())
        );
        unimodMappingPanelLayout.setVerticalGroup(
            unimodMappingPanelLayout.createParallelGroup(javax.swing.GroupLayout.Alignment.LEADING)
            .addGroup(unimodMappingPanelLayout.createSequentialGroup()
                .addContainerGap()
                .addGroup(unimodMappingPanelLayout.createParallelGroup(javax.swing.GroupLayout.Alignment.BASELINE)
                    .addComponent(unimodAccessionJTextField, javax.swing.GroupLayout.PREFERRED_SIZE, javax.swing.GroupLayout.DEFAULT_SIZE, javax.swing.GroupLayout.PREFERRED_SIZE)
                    .addComponent(unimodAccessionLabel))
                .addPreferredGap(javax.swing.LayoutStyle.ComponentPlacement.RELATED)
                .addGroup(unimodMappingPanelLayout.createParallelGroup(javax.swing.GroupLayout.Alignment.BASELINE)
                    .addComponent(unimodNameJTextField, javax.swing.GroupLayout.PREFERRED_SIZE, javax.swing.GroupLayout.DEFAULT_SIZE, javax.swing.GroupLayout.PREFERRED_SIZE)
                    .addComponent(unimodNameLabel))
                .addPreferredGap(javax.swing.LayoutStyle.ComponentPlacement.RELATED)
                .addGroup(unimodMappingPanelLayout.createParallelGroup(javax.swing.GroupLayout.Alignment.BASELINE)
                    .addComponent(unimodLinkLabel, javax.swing.GroupLayout.PREFERRED_SIZE, javax.swing.GroupLayout.DEFAULT_SIZE, javax.swing.GroupLayout.PREFERRED_SIZE)
                    .addComponent(cvExampleLabel, javax.swing.GroupLayout.DEFAULT_SIZE, javax.swing.GroupLayout.DEFAULT_SIZE, Short.MAX_VALUE))
                .addContainerGap(javax.swing.GroupLayout.DEFAULT_SIZE, Short.MAX_VALUE))
        );

        reporterIonsPanel.setBorder(javax.swing.BorderFactory.createTitledBorder("Reporter Ions"));
        reporterIonsPanel.setOpaque(false);

        reporterIonsTable.setModel(new ReporterIonsTable());
        reporterIonsTable.setSelectionMode(javax.swing.ListSelectionModel.SINGLE_SELECTION);
        reporterIonsTable.addMouseListener(new java.awt.event.MouseAdapter() {
            public void mouseReleased(java.awt.event.MouseEvent evt) {
                reporterIonsTableMouseReleased(evt);
            }
        });
        reporterIonsJScrollPane.setViewportView(reporterIonsTable);

        removerReporterIon.setText("Remove");
        removerReporterIon.setToolTipText("Remove the selected reporter ion");
        removerReporterIon.setEnabled(false);
        removerReporterIon.addActionListener(new java.awt.event.ActionListener() {
            public void actionPerformed(java.awt.event.ActionEvent evt) {
                removerReporterIonActionPerformed(evt);
            }
        });

        addReporterIon.setText("Add");
        addReporterIon.setToolTipText("Add a reporter ion");
        addReporterIon.addActionListener(new java.awt.event.ActionListener() {
            public void actionPerformed(java.awt.event.ActionEvent evt) {
                addReporterIonActionPerformed(evt);
            }
        });

        javax.swing.GroupLayout reporterIonsPanelLayout = new javax.swing.GroupLayout(reporterIonsPanel);
        reporterIonsPanel.setLayout(reporterIonsPanelLayout);
        reporterIonsPanelLayout.setHorizontalGroup(
            reporterIonsPanelLayout.createParallelGroup(javax.swing.GroupLayout.Alignment.LEADING)
            .addGroup(reporterIonsPanelLayout.createSequentialGroup()
                .addContainerGap()
                .addGroup(reporterIonsPanelLayout.createParallelGroup(javax.swing.GroupLayout.Alignment.LEADING, false)
                    .addComponent(addReporterIon, javax.swing.GroupLayout.DEFAULT_SIZE, javax.swing.GroupLayout.DEFAULT_SIZE, Short.MAX_VALUE)
                    .addComponent(removerReporterIon, javax.swing.GroupLayout.PREFERRED_SIZE, 90, javax.swing.GroupLayout.PREFERRED_SIZE))
                .addPreferredGap(javax.swing.LayoutStyle.ComponentPlacement.UNRELATED)
                .addComponent(reporterIonsJScrollPane, javax.swing.GroupLayout.PREFERRED_SIZE, 0, Short.MAX_VALUE)
                .addContainerGap())
        );
        reporterIonsPanelLayout.setVerticalGroup(
            reporterIonsPanelLayout.createParallelGroup(javax.swing.GroupLayout.Alignment.LEADING)
            .addGroup(reporterIonsPanelLayout.createSequentialGroup()
                .addContainerGap()
                .addGroup(reporterIonsPanelLayout.createParallelGroup(javax.swing.GroupLayout.Alignment.LEADING)
                    .addComponent(reporterIonsJScrollPane, javax.swing.GroupLayout.PREFERRED_SIZE, 0, Short.MAX_VALUE)
                    .addGroup(reporterIonsPanelLayout.createSequentialGroup()
                        .addGap(0, 33, Short.MAX_VALUE)
                        .addComponent(addReporterIon)
                        .addPreferredGap(javax.swing.LayoutStyle.ComponentPlacement.RELATED)
                        .addComponent(removerReporterIon)))
                .addContainerGap())
        );

        detailsPanel.setBorder(javax.swing.BorderFactory.createTitledBorder("Properties"));
        detailsPanel.setOpaque(false);

        typeCmb.setMaximumRowCount(15);
        typeCmb.setModel(new javax.swing.DefaultComboBoxModel(new String[] { "Particular Amino Acid", "Protein N-term", "Protein N-term - Particular Amino Acid(s)", "Protein C-term", "Protein C-term - Particular Amino Acid(s)", "Peptide N-term", "Peptide N-term - Particular Amino Acid(s)", "Peptide C-term", "Peptide C-term - Particular Amino Acid(s)" }));
        typeCmb.setToolTipText("The modification type. See help for details.");
        typeCmb.addActionListener(new java.awt.event.ActionListener() {
            public void actionPerformed(java.awt.event.ActionEvent evt) {
                typeCmbActionPerformed(evt);
            }
        });

        jLabel1.setText("Type");
        jLabel1.setToolTipText("The modification type. See help for details.");

        nameLabel.setText("Name");
        nameLabel.setToolTipText("The modification name");

        nameTxt.setEditable(false);
        nameTxt.setHorizontalAlignment(javax.swing.JTextField.CENTER);
        nameTxt.setToolTipText("The modification name");
        nameTxt.addKeyListener(new java.awt.event.KeyAdapter() {
            public void keyReleased(java.awt.event.KeyEvent evt) {
                nameTxtKeyReleased(evt);
            }
        });

        compositionTxt.setEditable(false);
        compositionTxt.setHorizontalAlignment(javax.swing.JTextField.CENTER);
        compositionTxt.setToolTipText("Monoisotopic mass in Dalton");
        compositionTxt.addMouseListener(new java.awt.event.MouseAdapter() {
            public void mouseReleased(java.awt.event.MouseEvent evt) {
                compositionTxtMouseReleased(evt);
            }
        });

        patternLabel.setText("Pattern");
        patternLabel.setToolTipText("Residues modified");

        patternTxt.setEditable(false);
        patternTxt.setHorizontalAlignment(javax.swing.JTextField.CENTER);
        patternTxt.setToolTipText("Residues modified");
        patternTxt.addMouseListener(new java.awt.event.MouseAdapter() {
            public void mouseReleased(java.awt.event.MouseEvent evt) {
                patternTxtMouseReleased(evt);
            }
        });

        nameShortLabel.setText("Short Name");
        nameShortLabel.setToolTipText("The modification name");

        nameShortTxt.setEditable(false);
        nameShortTxt.setHorizontalAlignment(javax.swing.JTextField.CENTER);
        nameShortTxt.setToolTipText("The modification name");
        nameShortTxt.addKeyListener(new java.awt.event.KeyAdapter() {
            public void keyReleased(java.awt.event.KeyEvent evt) {
                nameShortTxtKeyReleased(evt);
            }
        });

        compositionLabel.setText("Composition");

        massLabel.setText("Mass");
        massLabel.setToolTipText("Monoisotopic mass");

        massTxt.setEditable(false);
        massTxt.setHorizontalAlignment(javax.swing.JTextField.CENTER);
        massTxt.setToolTipText("Monoisotopic mass in Dalton");

        javax.swing.GroupLayout detailsPanelLayout = new javax.swing.GroupLayout(detailsPanel);
        detailsPanel.setLayout(detailsPanelLayout);
        detailsPanelLayout.setHorizontalGroup(
            detailsPanelLayout.createParallelGroup(javax.swing.GroupLayout.Alignment.LEADING)
            .addGroup(detailsPanelLayout.createSequentialGroup()
                .addContainerGap()
                .addGroup(detailsPanelLayout.createParallelGroup(javax.swing.GroupLayout.Alignment.LEADING)
                    .addGroup(detailsPanelLayout.createSequentialGroup()
                        .addGroup(detailsPanelLayout.createParallelGroup(javax.swing.GroupLayout.Alignment.LEADING, false)
                            .addComponent(nameLabel, javax.swing.GroupLayout.DEFAULT_SIZE, 90, Short.MAX_VALUE)
                            .addComponent(jLabel1, javax.swing.GroupLayout.DEFAULT_SIZE, 90, Short.MAX_VALUE))
                        .addPreferredGap(javax.swing.LayoutStyle.ComponentPlacement.UNRELATED)
                        .addGroup(detailsPanelLayout.createParallelGroup(javax.swing.GroupLayout.Alignment.LEADING)
                            .addComponent(typeCmb, 0, javax.swing.GroupLayout.DEFAULT_SIZE, Short.MAX_VALUE)
                            .addComponent(nameTxt)))
                    .addGroup(detailsPanelLayout.createSequentialGroup()
                        .addComponent(patternLabel, javax.swing.GroupLayout.PREFERRED_SIZE, 90, javax.swing.GroupLayout.PREFERRED_SIZE)
                        .addPreferredGap(javax.swing.LayoutStyle.ComponentPlacement.UNRELATED)
                        .addComponent(patternTxt))
                    .addGroup(detailsPanelLayout.createSequentialGroup()
                        .addGroup(detailsPanelLayout.createParallelGroup(javax.swing.GroupLayout.Alignment.LEADING)
                            .addComponent(nameShortLabel, javax.swing.GroupLayout.PREFERRED_SIZE, 90, javax.swing.GroupLayout.PREFERRED_SIZE)
                            .addComponent(compositionLabel))
                        .addPreferredGap(javax.swing.LayoutStyle.ComponentPlacement.UNRELATED)
                        .addGroup(detailsPanelLayout.createParallelGroup(javax.swing.GroupLayout.Alignment.LEADING)
                            .addGroup(detailsPanelLayout.createSequentialGroup()
                                .addComponent(compositionTxt)
                                .addGap(18, 18, 18)
                                .addComponent(massLabel)
                                .addPreferredGap(javax.swing.LayoutStyle.ComponentPlacement.UNRELATED)
                                .addComponent(massTxt, javax.swing.GroupLayout.PREFERRED_SIZE, 116, javax.swing.GroupLayout.PREFERRED_SIZE))
                            .addComponent(nameShortTxt, javax.swing.GroupLayout.DEFAULT_SIZE, 444, Short.MAX_VALUE))))
                .addContainerGap())
        );

        detailsPanelLayout.linkSize(javax.swing.SwingConstants.HORIZONTAL, new java.awt.Component[] {jLabel1, nameLabel, nameShortLabel, patternLabel});

        detailsPanelLayout.setVerticalGroup(
            detailsPanelLayout.createParallelGroup(javax.swing.GroupLayout.Alignment.LEADING)
            .addGroup(detailsPanelLayout.createSequentialGroup()
                .addContainerGap()
                .addGroup(detailsPanelLayout.createParallelGroup(javax.swing.GroupLayout.Alignment.BASELINE)
                    .addComponent(typeCmb, javax.swing.GroupLayout.PREFERRED_SIZE, javax.swing.GroupLayout.DEFAULT_SIZE, javax.swing.GroupLayout.PREFERRED_SIZE)
                    .addComponent(jLabel1))
                .addPreferredGap(javax.swing.LayoutStyle.ComponentPlacement.RELATED)
                .addGroup(detailsPanelLayout.createParallelGroup(javax.swing.GroupLayout.Alignment.BASELINE)
                    .addComponent(nameTxt, javax.swing.GroupLayout.PREFERRED_SIZE, javax.swing.GroupLayout.DEFAULT_SIZE, javax.swing.GroupLayout.PREFERRED_SIZE)
                    .addComponent(nameLabel))
                .addPreferredGap(javax.swing.LayoutStyle.ComponentPlacement.RELATED)
                .addGroup(detailsPanelLayout.createParallelGroup(javax.swing.GroupLayout.Alignment.BASELINE)
                    .addComponent(nameShortTxt, javax.swing.GroupLayout.PREFERRED_SIZE, javax.swing.GroupLayout.DEFAULT_SIZE, javax.swing.GroupLayout.PREFERRED_SIZE)
                    .addComponent(nameShortLabel))
                .addPreferredGap(javax.swing.LayoutStyle.ComponentPlacement.RELATED)
                .addGroup(detailsPanelLayout.createParallelGroup(javax.swing.GroupLayout.Alignment.BASELINE)
                    .addComponent(compositionTxt, javax.swing.GroupLayout.PREFERRED_SIZE, javax.swing.GroupLayout.DEFAULT_SIZE, javax.swing.GroupLayout.PREFERRED_SIZE)
                    .addComponent(compositionLabel)
                    .addComponent(massLabel)
                    .addComponent(massTxt, javax.swing.GroupLayout.PREFERRED_SIZE, javax.swing.GroupLayout.DEFAULT_SIZE, javax.swing.GroupLayout.PREFERRED_SIZE))
                .addPreferredGap(javax.swing.LayoutStyle.ComponentPlacement.RELATED)
                .addGroup(detailsPanelLayout.createParallelGroup(javax.swing.GroupLayout.Alignment.BASELINE)
                    .addComponent(patternTxt, javax.swing.GroupLayout.PREFERRED_SIZE, javax.swing.GroupLayout.DEFAULT_SIZE, javax.swing.GroupLayout.PREFERRED_SIZE)
                    .addComponent(patternLabel))
                .addContainerGap(javax.swing.GroupLayout.DEFAULT_SIZE, Short.MAX_VALUE))
        );

        neutralLossesPanel.setBorder(javax.swing.BorderFactory.createTitledBorder("Neutral Losses"));
        neutralLossesPanel.setOpaque(false);

        neutralLossesTable.setModel(new NeutralLossesTable());
        neutralLossesTable.setSelectionMode(javax.swing.ListSelectionModel.SINGLE_SELECTION);
        neutralLossesTable.addMouseListener(new java.awt.event.MouseAdapter() {
            public void mouseReleased(java.awt.event.MouseEvent evt) {
                neutralLossesTableMouseReleased(evt);
            }
        });
        neutralLossesJScrollPane.setViewportView(neutralLossesTable);

        addNeutralLoss.setText("Add");
        addNeutralLoss.setToolTipText("Add a neutral loss");
        addNeutralLoss.addActionListener(new java.awt.event.ActionListener() {
            public void actionPerformed(java.awt.event.ActionEvent evt) {
                addNeutralLossActionPerformed(evt);
            }
        });

        removeNeutralLoss.setText("Remove");
        removeNeutralLoss.setToolTipText("Remove the selected neutral loss");
        removeNeutralLoss.setEnabled(false);
        removeNeutralLoss.addActionListener(new java.awt.event.ActionListener() {
            public void actionPerformed(java.awt.event.ActionEvent evt) {
                removeNeutralLossActionPerformed(evt);
            }
        });

        javax.swing.GroupLayout neutralLossesPanelLayout = new javax.swing.GroupLayout(neutralLossesPanel);
        neutralLossesPanel.setLayout(neutralLossesPanelLayout);
        neutralLossesPanelLayout.setHorizontalGroup(
            neutralLossesPanelLayout.createParallelGroup(javax.swing.GroupLayout.Alignment.LEADING)
            .addGroup(neutralLossesPanelLayout.createSequentialGroup()
                .addContainerGap()
                .addGroup(neutralLossesPanelLayout.createParallelGroup(javax.swing.GroupLayout.Alignment.LEADING)
                    .addComponent(addNeutralLoss, javax.swing.GroupLayout.PREFERRED_SIZE, 90, javax.swing.GroupLayout.PREFERRED_SIZE)
                    .addComponent(removeNeutralLoss, javax.swing.GroupLayout.PREFERRED_SIZE, 90, javax.swing.GroupLayout.PREFERRED_SIZE))
                .addPreferredGap(javax.swing.LayoutStyle.ComponentPlacement.UNRELATED)
                .addComponent(neutralLossesJScrollPane, javax.swing.GroupLayout.PREFERRED_SIZE, 0, Short.MAX_VALUE)
                .addContainerGap())
        );
        neutralLossesPanelLayout.setVerticalGroup(
            neutralLossesPanelLayout.createParallelGroup(javax.swing.GroupLayout.Alignment.LEADING)
            .addGroup(neutralLossesPanelLayout.createSequentialGroup()
                .addContainerGap()
                .addGroup(neutralLossesPanelLayout.createParallelGroup(javax.swing.GroupLayout.Alignment.LEADING)
                    .addComponent(neutralLossesJScrollPane, javax.swing.GroupLayout.PREFERRED_SIZE, 0, Short.MAX_VALUE)
                    .addGroup(neutralLossesPanelLayout.createSequentialGroup()
                        .addGap(0, 33, Short.MAX_VALUE)
                        .addComponent(addNeutralLoss)
                        .addPreferredGap(javax.swing.LayoutStyle.ComponentPlacement.RELATED)
                        .addComponent(removeNeutralLoss)))
                .addContainerGap())
        );

        javax.swing.GroupLayout scrollPanePanelLayout = new javax.swing.GroupLayout(scrollPanePanel);
        scrollPanePanel.setLayout(scrollPanePanelLayout);
        scrollPanePanelLayout.setHorizontalGroup(
            scrollPanePanelLayout.createParallelGroup(javax.swing.GroupLayout.Alignment.LEADING)
            .addComponent(detailsPanel, javax.swing.GroupLayout.DEFAULT_SIZE, javax.swing.GroupLayout.DEFAULT_SIZE, Short.MAX_VALUE)
            .addComponent(neutralLossesPanel, javax.swing.GroupLayout.DEFAULT_SIZE, javax.swing.GroupLayout.DEFAULT_SIZE, Short.MAX_VALUE)
            .addComponent(unimodMappingPanel, javax.swing.GroupLayout.DEFAULT_SIZE, javax.swing.GroupLayout.DEFAULT_SIZE, Short.MAX_VALUE)
            .addComponent(reporterIonsPanel, javax.swing.GroupLayout.DEFAULT_SIZE, javax.swing.GroupLayout.DEFAULT_SIZE, Short.MAX_VALUE)
        );
        scrollPanePanelLayout.setVerticalGroup(
            scrollPanePanelLayout.createParallelGroup(javax.swing.GroupLayout.Alignment.LEADING)
            .addGroup(scrollPanePanelLayout.createSequentialGroup()
                .addComponent(detailsPanel, javax.swing.GroupLayout.PREFERRED_SIZE, javax.swing.GroupLayout.DEFAULT_SIZE, javax.swing.GroupLayout.PREFERRED_SIZE)
                .addPreferredGap(javax.swing.LayoutStyle.ComponentPlacement.RELATED)
                .addComponent(neutralLossesPanel, javax.swing.GroupLayout.DEFAULT_SIZE, javax.swing.GroupLayout.DEFAULT_SIZE, Short.MAX_VALUE)
                .addPreferredGap(javax.swing.LayoutStyle.ComponentPlacement.RELATED)
                .addComponent(reporterIonsPanel, javax.swing.GroupLayout.DEFAULT_SIZE, javax.swing.GroupLayout.DEFAULT_SIZE, Short.MAX_VALUE)
                .addPreferredGap(javax.swing.LayoutStyle.ComponentPlacement.RELATED)
                .addComponent(unimodMappingPanel, javax.swing.GroupLayout.PREFERRED_SIZE, javax.swing.GroupLayout.DEFAULT_SIZE, javax.swing.GroupLayout.PREFERRED_SIZE))
        );

        scrollPane.setViewportView(scrollPanePanel);

        javax.swing.GroupLayout backgroundPanelLayout = new javax.swing.GroupLayout(backgroundPanel);
        backgroundPanel.setLayout(backgroundPanelLayout);
        backgroundPanelLayout.setHorizontalGroup(
            backgroundPanelLayout.createParallelGroup(javax.swing.GroupLayout.Alignment.LEADING)
            .addGroup(backgroundPanelLayout.createSequentialGroup()
                .addGroup(backgroundPanelLayout.createParallelGroup(javax.swing.GroupLayout.Alignment.LEADING)
                    .addGroup(backgroundPanelLayout.createSequentialGroup()
                        .addGap(20, 20, 20)
                        .addComponent(helpJButton, javax.swing.GroupLayout.PREFERRED_SIZE, 23, javax.swing.GroupLayout.PREFERRED_SIZE)
                        .addPreferredGap(javax.swing.LayoutStyle.ComponentPlacement.RELATED, javax.swing.GroupLayout.DEFAULT_SIZE, Short.MAX_VALUE)
                        .addComponent(okButton, javax.swing.GroupLayout.PREFERRED_SIZE, 65, javax.swing.GroupLayout.PREFERRED_SIZE)
                        .addPreferredGap(javax.swing.LayoutStyle.ComponentPlacement.RELATED)
                        .addComponent(cancelButton))
                    .addGroup(backgroundPanelLayout.createSequentialGroup()
                        .addContainerGap()
                        .addComponent(scrollPane)))
                .addContainerGap())
        );
        backgroundPanelLayout.setVerticalGroup(
            backgroundPanelLayout.createParallelGroup(javax.swing.GroupLayout.Alignment.LEADING)
            .addGroup(backgroundPanelLayout.createSequentialGroup()
                .addContainerGap()
                .addComponent(scrollPane)
                .addGap(11, 11, 11)
                .addGroup(backgroundPanelLayout.createParallelGroup(javax.swing.GroupLayout.Alignment.CENTER)
                    .addComponent(helpJButton)
                    .addComponent(okButton)
                    .addComponent(cancelButton))
                .addContainerGap())
        );

        javax.swing.GroupLayout layout = new javax.swing.GroupLayout(getContentPane());
        getContentPane().setLayout(layout);
        layout.setHorizontalGroup(
            layout.createParallelGroup(javax.swing.GroupLayout.Alignment.LEADING)
            .addComponent(backgroundPanel, javax.swing.GroupLayout.DEFAULT_SIZE, javax.swing.GroupLayout.DEFAULT_SIZE, Short.MAX_VALUE)
        );
        layout.setVerticalGroup(
            layout.createParallelGroup(javax.swing.GroupLayout.Alignment.LEADING)
            .addComponent(backgroundPanel, javax.swing.GroupLayout.DEFAULT_SIZE, javax.swing.GroupLayout.DEFAULT_SIZE, Short.MAX_VALUE)
        );

        pack();
    }// </editor-fold>//GEN-END:initComponents

    /**
     * Close the dialog without saving.
     *
     * @param evt
     */
    private void cancelButtonActionPerformed(java.awt.event.ActionEvent evt) {//GEN-FIRST:event_cancelButtonActionPerformed
        canceled = true;
        dispose();
    }//GEN-LAST:event_cancelButtonActionPerformed

    /**
     * Add the Modification to the PtmDialogParent.
     *
     * @param evt
     */
    private void okButtonActionPerformed(java.awt.event.ActionEvent evt) {//GEN-FIRST:event_okButtonActionPerformed

        if (validateInput(true)) {

            if (editable) {

                // check if the unimod cv term mapping is provided
                boolean cvTermOk = true;
                if (!unimodNameJTextField.getText().trim().isEmpty()) {
                    try {
                        new Integer(unimodAccessionJTextField.getText().trim());
                    } catch (NumberFormatException e) {
                        JOptionPane.showMessageDialog(this, "Please provide the Unimod accession number as an integer.", "Unimod Accession", JOptionPane.WARNING_MESSAGE);
                        cvTermOk = false;
                        unimodAccessionLabel.setForeground(Color.RED);
                        unimodAccessionLabel.setToolTipText("Please provide the Unimod accession number as an integer");
                        unimodAccessionJTextField.setToolTipText("Please provide the Unimod accession number as an integer");
                    }
                } else {
                    cvTermOk = false;

                    int option = JOptionPane.showConfirmDialog(this,
                            "Adding a controlled vocabulary mapping is strongly recommended. This\n"
                            + "is for example mandatory when exporting the data to mzIdentML.\n\n"
                            + "Continue without such a mapping?", "Modification Controlled Vocabulary",
                            JOptionPane.YES_NO_CANCEL_OPTION, JOptionPane.WARNING_MESSAGE);

                    if (option != JOptionPane.YES_OPTION) {
                        return;
                    }
                }

                // create the unimod cv term
                CvTerm cvTerm = null;
                if (cvTermOk) {
                    int unimodAccession = new Integer(unimodAccessionJTextField.getText().trim());
                    cvTerm = new CvTerm("UNIMOD", "UNIMOD:" + unimodAccession, unimodNameJTextField.getText().trim(), null);
                }

                ModificationType modificationType = ModificationType.values()[typeCmb.getSelectedIndex()];
                Modification newModification = new Modification(modificationType,
                        nameTxt.getText().trim(),
                        nameShortTxt.getText().trim().toLowerCase(),
                        atomChainAdded, atomChainRemoved, pattern, cvTerm);
                newModification.setNeutralLosses(neutralLosses);
                newModification.setReporterIons(reporterIons);

                for (String modification : modificationFactory.getModifications()) {
                    if (currentPtm == null || !modification.equals(currentPtm.getName())) {
                        Modification otherModification = modificationFactory.getModification(modification);
                        if (newModification.isSameAs(otherModification)) {
                            int outcome = JOptionPane.showConfirmDialog(this, "The modification \'" + modification
                                    + "\' presents characteristics similar to your input.\n"
                                    + "Are you sure you want to create this new modification?",
                                    "Modification Already Exists", JOptionPane.YES_NO_OPTION);
                            if (outcome == JOptionPane.NO_OPTION) {
                                return;
                            }
                        }
                    }
                }

                modificationFactory.addUserModification(newModification); // note: "editable" is here used to decide if it's a user modification
            }

            saveChanges();
            dispose();
        }
    }//GEN-LAST:event_okButtonActionPerformed

    /**
     * Update the type selection.
     *
     * @param evt
     */
    private void typeCmbActionPerformed(java.awt.event.ActionEvent evt) {//GEN-FIRST:event_typeCmbActionPerformed
        if (typeCmb.getSelectedIndex() == 0
                || typeCmb.getSelectedIndex() == 2
                || typeCmb.getSelectedIndex() == 4
                || typeCmb.getSelectedIndex() == 6
                || typeCmb.getSelectedIndex() == 8) {
            patternTxt.setEnabled(true);
        } else {
            pattern = null;
            patternTxt.setText(null);
            patternTxt.setEnabled(false);
        }
        validateInput(false);
    }//GEN-LAST:event_typeCmbActionPerformed

    /**
     * Changes the cursor to a hand cursor.
     *
     * @param evt
     */
    private void helpJButtonMouseEntered(java.awt.event.MouseEvent evt) {//GEN-FIRST:event_helpJButtonMouseEntered
        setCursor(new java.awt.Cursor(java.awt.Cursor.HAND_CURSOR));
    }//GEN-LAST:event_helpJButtonMouseEntered

    /**
     * Change the cursor to the default cursor.
     *
     * @param evt
     */
    private void helpJButtonMouseExited(java.awt.event.MouseEvent evt) {//GEN-FIRST:event_helpJButtonMouseExited
        setCursor(new java.awt.Cursor(java.awt.Cursor.DEFAULT_CURSOR));
    }//GEN-LAST:event_helpJButtonMouseExited

    /**
     * Opens the help dialog.
     *
     * @param evt
     */
    private void helpJButtonActionPerformed(java.awt.event.ActionEvent evt) {//GEN-FIRST:event_helpJButtonActionPerformed
        setCursor(new java.awt.Cursor(java.awt.Cursor.WAIT_CURSOR));
        new HelpDialog(this, getClass().getResource("/helpFiles/PtmDialog.html"),
                Toolkit.getDefaultToolkit().getImage(getClass().getResource("/icons/help.GIF")),
                null, "New Modification - Help");
        setCursor(new java.awt.Cursor(java.awt.Cursor.DEFAULT_CURSOR));
    }//GEN-LAST:event_helpJButtonActionPerformed

    /**
     * Add a new Modification dependent neutral losses.
     *
     * @param evt
     */
    private void addNeutralLossActionPerformed(java.awt.event.ActionEvent evt) {//GEN-FIRST:event_addNeutralLossActionPerformed
        neutralLosses.add(new NeutralLoss("new neutral loss", new AtomChain(), false, null, false));
        updateTables();
    }//GEN-LAST:event_addNeutralLossActionPerformed

    /**
     * Add a new Modification dependent reporter ion.
     *
     * @param evt
     */
    private void addReporterIonActionPerformed(java.awt.event.ActionEvent evt) {//GEN-FIRST:event_addReporterIonActionPerformed
        reporterIons.add(new ReporterIon("New reporter ion", 0.0, false));
        updateTables();
    }//GEN-LAST:event_addReporterIonActionPerformed

    /**
     * Remove a neutral loss.
     *
     * @param evt
     */
    private void removeNeutralLossActionPerformed(java.awt.event.ActionEvent evt) {//GEN-FIRST:event_removeNeutralLossActionPerformed
        int row = neutralLossesTable.getSelectedRow();
        if (row != -1) {
            int index = neutralLossesTable.convertRowIndexToModel(row);
            neutralLosses.remove(index);
            updateTables();
        }
        row = neutralLossesTable.getSelectedRow();
        removeNeutralLoss.setEnabled(row != -1);
    }//GEN-LAST:event_removeNeutralLossActionPerformed

    /**
     * Remove a reporter ion.
     *
     * @param evt
     */
    private void removerReporterIonActionPerformed(java.awt.event.ActionEvent evt) {//GEN-FIRST:event_removerReporterIonActionPerformed
        int row = reporterIonsTable.getSelectedRow();
        if (row != -1) {
            int index = reporterIonsTable.convertRowIndexToModel(row);
            reporterIons.remove(index);
            updateTables();
        }
        row = reporterIonsTable.getSelectedRow();
        removerReporterIon.setEnabled(row != -1);
    }//GEN-LAST:event_removerReporterIonActionPerformed

    /**
     * Enable/disable the remove neutral loss button.
     *
     * @param evt
     */
    private void neutralLossesTableMouseReleased(java.awt.event.MouseEvent evt) {//GEN-FIRST:event_neutralLossesTableMouseReleased
        if (editable) {
            int row = neutralLossesTable.getSelectedRow();
            removeNeutralLoss.setEnabled(row != -1);
        }
        if (evt != null && evt.getButton() == MouseEvent.BUTTON1 && evt.getClickCount() == 2 && editable) {
            int column = neutralLossesTable.columnAtPoint(evt.getPoint());
            if (column == 2 || column == 3) {
                int row = neutralLossesTable.rowAtPoint(evt.getPoint());
                NeutralLoss neutralLoss = neutralLosses.get(row);
                AtomChain atomChain = neutralLoss.getComposition();
                AtomChainDialog atomChainDialog = new AtomChainDialog(this, atomChain, new AtomChain(), true);
                if (!atomChainDialog.isCanceled()) {
                    atomChain = atomChainDialog.getAtomChainAdded();
                    if (atomChain.size() > 0) {
                        neutralLoss.setComposition(atomChain);
                    }
                    updateTables();
                }
            }
        }
    }//GEN-LAST:event_neutralLossesTableMouseReleased

    /**
     * Enable/disable the remove reporter ion button.
     *
     * @param evt
     */
    private void reporterIonsTableMouseReleased(java.awt.event.MouseEvent evt) {//GEN-FIRST:event_reporterIonsTableMouseReleased
        if (editable) {
            int row = reporterIonsTable.getSelectedRow();
            removerReporterIon.setEnabled(row != -1);
        }
        if (evt != null && evt.getButton() == MouseEvent.BUTTON1 && evt.getClickCount() == 2 && editable) {
            int column = reporterIonsTable.columnAtPoint(evt.getPoint());
            if (column == 2 || column == 3) {
                int row = reporterIonsTable.rowAtPoint(evt.getPoint());
                ReporterIon reporterIon = reporterIons.get(row);
                AtomChain atomChain = reporterIon.getAtomicComposition();
                AtomChainDialog atomChainDialog = new AtomChainDialog(this, atomChain, new AtomChain(), true);
                if (!atomChainDialog.isCanceled()) {
                    atomChain = atomChainDialog.getAtomChainAdded();
                    if (atomChain.size() > 0) {
                        reporterIon.setAtomicComposition(atomChain);
                    }
                    updateTables();
                }
            }
        }
    }//GEN-LAST:event_reporterIonsTableMouseReleased

    /**
     * Open the amino acid pattern dialog.
     *
     * @param evt
     */
    private void patternTxtMouseReleased(java.awt.event.MouseEvent evt) {//GEN-FIRST:event_patternTxtMouseReleased
        if (editable && patternTxt.isEnabled() && evt.getButton() == MouseEvent.BUTTON1) {
            AminoAcidPatternDialog dialog = new AminoAcidPatternDialog(null, pattern, editable);
            if (!dialog.isCanceled()) {
                pattern = dialog.getPattern();
                patternTxt.setText(pattern.toString());
                validateInput(false);
            }
        }
    }//GEN-LAST:event_patternTxtMouseReleased

    /**
     * Validate the input.
     *
     * @param evt
     */
    private void nameTxtKeyReleased(java.awt.event.KeyEvent evt) {//GEN-FIRST:event_nameTxtKeyReleased
        validateInput(false);
    }//GEN-LAST:event_nameTxtKeyReleased

    /**
     * Change the cursor to a hand cursor.
     *
     * @param evt
     */
    private void unimodLinkLabelMouseEntered(java.awt.event.MouseEvent evt) {//GEN-FIRST:event_unimodLinkLabelMouseEntered
        setCursor(new java.awt.Cursor(java.awt.Cursor.HAND_CURSOR));
    }//GEN-LAST:event_unimodLinkLabelMouseEntered

    /**
     * Change the cursor back to the default cursor.
     *
     * @param evt
     */
    private void unimodLinkLabelMouseExited(java.awt.event.MouseEvent evt) {//GEN-FIRST:event_unimodLinkLabelMouseExited
        setCursor(new java.awt.Cursor(java.awt.Cursor.DEFAULT_CURSOR));
    }//GEN-LAST:event_unimodLinkLabelMouseExited

    /**
     * Open the Unimod web page.
     *
     * @param evt
     */
    private void unimodLinkLabelMouseReleased(java.awt.event.MouseEvent evt) {//GEN-FIRST:event_unimodLinkLabelMouseReleased
        setCursor(new java.awt.Cursor(java.awt.Cursor.WAIT_CURSOR));
        BareBonesBrowserLaunch.openURL("http://www.unimod.org");
        setCursor(new java.awt.Cursor(java.awt.Cursor.DEFAULT_CURSOR));
    }//GEN-LAST:event_unimodLinkLabelMouseReleased

    /**
     * Validate the input.
     *
     * @param evt
     */
    private void unimodAccessionJTextFieldKeyReleased(java.awt.event.KeyEvent evt) {//GEN-FIRST:event_unimodAccessionJTextFieldKeyReleased
        validateInput(false);
    }//GEN-LAST:event_unimodAccessionJTextFieldKeyReleased

    /**
     * Validate the input.
     *
     * @param evt
     */
    private void unimodNameJTextFieldKeyReleased(java.awt.event.KeyEvent evt) {//GEN-FIRST:event_unimodNameJTextFieldKeyReleased
        validateInput(false);
    }//GEN-LAST:event_unimodNameJTextFieldKeyReleased

    /**
     * Validate the input.
     *
     * @param evt
     */
    private void nameShortTxtKeyReleased(java.awt.event.KeyEvent evt) {//GEN-FIRST:event_nameShortTxtKeyReleased
        validateInput(false);
    }//GEN-LAST:event_nameShortTxtKeyReleased

    /**
     * Open the AtomChainDialog for editing the atomics composition.
     *
     * @param evt
     */
    private void compositionTxtMouseReleased(java.awt.event.MouseEvent evt) {//GEN-FIRST:event_compositionTxtMouseReleased
        if (editable) {
            AtomChainDialog atomChainDialog = new AtomChainDialog(this, atomChainAdded, atomChainRemoved, false);
            if (!atomChainDialog.isCanceled()) {
                atomChainAdded = atomChainDialog.getAtomChainAdded();
                atomChainRemoved = atomChainDialog.getAtomChainRemoved();
                
                String addition = "";
                if (atomChainAdded.size() > 0) {
                    addition = atomChainAdded.toString();
                }
                String deletion = "";
                if (atomChainRemoved.size() > 0) {
                    deletion = "-" + atomChainRemoved.toString();
                }
                String temp = addition + " " + deletion;
                compositionTxt.setText(temp.trim());
            }

            validateInput(false);
            updateMass();
        }
    }//GEN-LAST:event_compositionTxtMouseReleased

    // Variables declaration - do not modify//GEN-BEGIN:variables
    private javax.swing.JButton addNeutralLoss;
    private javax.swing.JButton addReporterIon;
    private javax.swing.JPanel backgroundPanel;
    private javax.swing.JButton cancelButton;
    private javax.swing.JLabel compositionLabel;
    private javax.swing.JTextField compositionTxt;
    private javax.swing.JLabel cvExampleLabel;
    private javax.swing.JPanel detailsPanel;
    private javax.swing.JButton helpJButton;
    private javax.swing.JLabel jLabel1;
    private javax.swing.JLabel massLabel;
    private javax.swing.JTextField massTxt;
    private javax.swing.JLabel nameLabel;
    private javax.swing.JLabel nameShortLabel;
    private javax.swing.JTextField nameShortTxt;
    private javax.swing.JTextField nameTxt;
    private javax.swing.JScrollPane neutralLossesJScrollPane;
    private javax.swing.JPanel neutralLossesPanel;
    private javax.swing.JTable neutralLossesTable;
    private javax.swing.JButton okButton;
    private javax.swing.JLabel patternLabel;
    private javax.swing.JTextField patternTxt;
    private javax.swing.JButton removeNeutralLoss;
    private javax.swing.JButton removerReporterIon;
    private javax.swing.JScrollPane reporterIonsJScrollPane;
    private javax.swing.JPanel reporterIonsPanel;
    private javax.swing.JTable reporterIonsTable;
    private javax.swing.JScrollPane scrollPane;
    private javax.swing.JPanel scrollPanePanel;
    private javax.swing.JComboBox typeCmb;
    private javax.swing.JTextField unimodAccessionJTextField;
    private javax.swing.JLabel unimodAccessionLabel;
    private javax.swing.JLabel unimodLinkLabel;
    private javax.swing.JPanel unimodMappingPanel;
    private javax.swing.JTextField unimodNameJTextField;
    private javax.swing.JLabel unimodNameLabel;
    // End of variables declaration//GEN-END:variables

    /**
     * Displays the Unimod mapping information.
     */
    private void updateModMappingText(CvTerm cvTerm) {
        unimodAccessionJTextField.setText(cvTerm.getAccession().substring("Unimod:".length()));
        unimodNameJTextField.setText(cvTerm.getName());
        unimodNameJTextField.setCaretPosition(0);
    }

    /**
     * Update the neutral losses and reporter ions tables.
     */
    private void updateTables() {
        ((DefaultTableModel) neutralLossesTable.getModel()).fireTableDataChanged();
        ((DefaultTableModel) reporterIonsTable.getModel()).fireTableDataChanged();
        validateInput(false);
    }

    /**
     * Saves the changes of the Modification factory.
     */
    private void saveChanges() {
        try {
            modificationFactory.saveFactory();
        } catch (IOException e) {
            JOptionPane.showMessageDialog(this, "An error occurred while saving the modification.", "Saving Error", JOptionPane.WARNING_MESSAGE);
        }
    }

    /**
     * Table model for the neutral losses table.
     */
    private class NeutralLossesTable extends DefaultTableModel {

        @Override
        public int getRowCount() {
            return neutralLosses.size();
        }

        @Override
        public int getColumnCount() {
            return 5;
        }

        @Override
        public String getColumnName(int column) {
            switch (column) {
                case 0:
                    return " ";
                case 1:
                    return "Name";
                case 2:
                    return "Composition";
                case 3:
                    return "Mass";
                case 4:
                    return "Fixed";
                default:
                    return "";
            }
        }

        @Override
        public Object getValueAt(int row, int column) {
            switch (column) {
                case 0:
                    return row + 1;
                case 1:
                    return neutralLosses.get(row).name;
                case 2:
                    NeutralLoss neutralLoss = neutralLosses.get(row);
                    if (neutralLoss.getComposition() != null) {
                        return neutralLoss.getComposition().toString();
                    }
                    return "";
                case 3:
                    neutralLoss = neutralLosses.get(row);
                    return neutralLoss.getMass();
                case 4:
                    return neutralLosses.get(row).isFixed();
                default:
                    return "";
            }
        }

        @Override
        public Class getColumnClass(int columnIndex) {
            for (int i = 0; i < getRowCount(); i++) {
                if (getValueAt(i, columnIndex) != null) {
                    return getValueAt(i, columnIndex).getClass();
                }
            }
            return String.class;
        }

        @Override
        public boolean isCellEditable(int rowIndex, int columnIndex) {
            return (columnIndex == 1 || columnIndex == 4) && editable;
        }

        @Override
        public void setValueAt(Object aValue, int row, int column) {
            int index = neutralLossesTable.convertRowIndexToModel(row);
            NeutralLoss neutralLoss = neutralLosses.get(index);
            if (column == 1) {
                String newName = aValue.toString();
                NeutralLoss newLoss = new NeutralLoss(newName, neutralLoss.getComposition(), neutralLoss.isFixed());
                neutralLosses.set(index, newLoss);
            } else if (column == 4) {
                neutralLoss.setFixed((Boolean) aValue);
            }
        }
    }

    /**
     * Table model for the reporter ions table.
     */
    private class ReporterIonsTable extends DefaultTableModel {

        @Override
        public int getRowCount() {
            return reporterIons.size();
        }

        @Override
        public int getColumnCount() {
            return 4;
        }

        @Override
        public String getColumnName(int column) {
            switch (column) {
                case 0:
                    return " ";
                case 1:
                    return "Name";
                case 2:
                    return "Composition";
                case 3:
                    return "Mass";
                default:
                    return "";
            }
        }

        @Override
        public Object getValueAt(int row, int column) {
            switch (column) {
                case 0:
                    return row + 1;
                case 1:
                    return reporterIons.get(row).getName();
                case 2:
                    ReporterIon reporterIon = reporterIons.get(row);
                    if (reporterIon.getAtomicComposition() != null) {
                        return reporterIon.getAtomicComposition().toString();
                    }
                    return "";
                case 3:
                    reporterIon = reporterIons.get(row);
                    return reporterIon.getTheoreticMz(1);
                default:
                    return "";
            }
        }

        @Override
        public Class getColumnClass(int columnIndex) {
            for (int i = 0; i < getRowCount(); i++) {
                if (getValueAt(i, columnIndex) != null) {
                    return getValueAt(i, columnIndex).getClass();
                }
            }
            return String.class;
        }

        @Override
        public boolean isCellEditable(int rowIndex, int columnIndex) {
            return columnIndex == 1 && editable;
        }

        @Override
        public void setValueAt(Object aValue, int row, int column) {
            int index = reporterIonsTable.convertRowIndexToModel(row);
            ReporterIon reporterIon = reporterIons.get(index);
            if (column == 1) {
                reporterIon.setName((String) aValue);
            }
        }
    }
}<|MERGE_RESOLUTION|>--- conflicted
+++ resolved
@@ -8,10 +8,7 @@
 import com.compomics.util.experiment.biology.modifications.Modification;
 import com.compomics.util.Util;
 import com.compomics.util.examples.BareBonesBrowserLaunch;
-<<<<<<< HEAD
-=======
 import com.compomics.util.experiment.biology.*;
->>>>>>> 31e0b0d3
 import com.compomics.util.experiment.biology.ions.impl.ReporterIon;
 import com.compomics.util.experiment.biology.modifications.ModificationType;
 import com.compomics.util.gui.AminoAcidPatternDialog;
@@ -41,15 +38,12 @@
 public class ModificationDialog extends javax.swing.JDialog {
 
     /**
-<<<<<<< HEAD
-=======
      * Empty default constructor
      */
     public ModificationDialog() {
     }
 
     /**
->>>>>>> 31e0b0d3
      * The post translational modifications factory.
      */
     private ModificationFactory modificationFactory = ModificationFactory.getInstance();
