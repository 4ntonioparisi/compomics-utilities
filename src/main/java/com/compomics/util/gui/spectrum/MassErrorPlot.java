package com.compomics.util.gui.spectrum;

import com.compomics.util.experiment.identification.matches.IonMatch;
import com.compomics.util.experiment.mass_spectrometry.spectra.Spectrum;
import java.awt.Color;
import java.util.ArrayList;
import java.util.Arrays;
<<<<<<< HEAD
=======
import java.util.stream.Stream;
>>>>>>> 31e0b0d3
import javax.swing.JPanel;
import org.jfree.chart.ChartFactory;
import org.jfree.chart.ChartPanel;
import org.jfree.chart.JFreeChart;
import org.jfree.chart.axis.ValueAxis;
import org.jfree.chart.labels.StandardXYToolTipGenerator;
import org.jfree.chart.plot.PlotOrientation;
import org.jfree.chart.plot.XYPlot;
import org.jfree.chart.renderer.xy.DefaultXYItemRenderer;
import org.jfree.data.xy.DefaultXYDataset;

/**
 * Creates a MassErrorPlot displaying the mz values vs the mass error.
 *
 * @author Harald Barsnes
 * @author Marc Vaudel
 */
public class MassErrorPlot extends JPanel {

    /**
     * The complete list of possible spectrum annotations.
     */
    private IonMatch[] annotations;
    /**
     * The chart panel.
     */
    private ChartPanel chartPanel;

    /**
<<<<<<< HEAD
=======
     * Empty default constructor
     */
    public MassErrorPlot() {
    }

    /**
>>>>>>> 31e0b0d3
     * Creates a new MassErrorPlot.
     *
     * @param annotations the full list of spectrum annotations
     * @param currentSpectrum the current spectrum
     * @param massTolerance the mass error tolerance
     *
     * @throws java.lang.InterruptedException exception thrown if the thread is
     * interrupted
     */
    public MassErrorPlot(
            IonMatch[] annotations,
            Spectrum currentSpectrum,
            double massTolerance) throws InterruptedException {
        this(annotations, currentSpectrum, massTolerance, false);
    }

    /**
     * Creates a new MassErrorPlot.
     *
     * @param annotations the full list of spectrum annotations
     * @param currentSpectrum the current spectrum
     * @param massTolerance the mass error tolerance
     * @param useRelativeError if true the relative error (ppm) is used instead
     * of the absolute error (Da)
     */
    public MassErrorPlot(
            IonMatch[] annotations,
            Spectrum currentSpectrum,
            double massTolerance,
            boolean useRelativeError) {
        super();

        setOpaque(false);
        setLayout(new javax.swing.BoxLayout(this, javax.swing.BoxLayout.LINE_AXIS));

        this.annotations = annotations;

        if (annotations.length > 0) {

            boolean useIntensityGrading = false;  // @TODO: make this selectable by the user?
            DefaultXYDataset xyDataset = new DefaultXYDataset();
            ArrayList<Color> colors = new ArrayList<>();

            // find the most intense annotated peak
            double maxAnnotatedIntensity = Arrays.stream(annotations)
                    .mapToDouble(ionMatch -> ionMatch.peak.intensity)
                    .max()
                    .orElse(0.0);

            double maxError = useRelativeError ? Arrays.stream(annotations)
                            .mapToDouble(ionMatch -> ionMatch.getRelativeError())
                            .max()
                            .orElse(0.0)
                    : Arrays.stream(annotations)
                            .mapToDouble(ionMatch -> ionMatch.getAbsoluteError())
                            .max()
                            .orElse(0.0);

            Arrays.stream(annotations)
                    .forEach(ionMatch -> {
                double[][] dataXY = new double[2][1];
                dataXY[0][0] = ionMatch.peak.mz;

                dataXY[1][0] = useRelativeError ? ionMatch.getRelativeError() : ionMatch.getAbsoluteError();

                xyDataset.addSeries(ionMatch.getPeakAnnotation(true), dataXY);

                // use the two lines below if all points ought to have the same color
                //int alphaLevel = Double.valueOf((ionMatch.peak.intensity / totalIntensity) / (maxAnnotatedIntensity / totalIntensity) * 255).intValue();
                //colors.add(new Color(255, 0, 0, alphaLevel)); // @TODO: make color selectable by the user?
                // use the same colors as for the SpectrumPanel annotation
                colors.add(SpectrumPanel.determineFragmentIonColor(ionMatch.ion, false));
            });

            JFreeChart chart = ChartFactory.createScatterPlot(null, null, null, xyDataset, PlotOrientation.VERTICAL, false, false, false);

            // fine tune the chart properites
            XYPlot plot = chart.getXYPlot();

            DefaultXYItemRenderer renderer = new DefaultXYItemRenderer();
            renderer.setBaseToolTipGenerator(new StandardXYToolTipGenerator());

            // set the colors and shape for the datapoints
            for (int i = 0; i < colors.size(); i++) {
                if (useIntensityGrading) { // @TODO: implement itensity color grading?
                    renderer.setSeriesPaint(i, colors.get(i));
                    renderer.setSeriesShape(i, renderer.getBaseShape());
                } else {
                    renderer.setSeriesPaint(i, colors.get(i));
                    renderer.setSeriesShape(i, renderer.getBaseShape());
                }
            }

            plot.setRenderer(renderer);

            // remove space before/after the domain axis
            plot.getDomainAxis().setUpperMargin(0);
            plot.getDomainAxis().setLowerMargin(0);

            // set the mass error range
            plot.getRangeAxis().setLowerBound(-massTolerance);
            plot.getRangeAxis().setUpperBound(massTolerance);

            plot.setRangeGridlinePaint(Color.black);

            ValueAxis domainAxis = plot.getDomainAxis();
            domainAxis.setRange(0, currentSpectrum.getMaxMz());

            // hide unwanted chart details
            plot.setDomainGridlinesVisible(false);
            chart.getPlot().setOutlineVisible(false);

            // set background color
            chart.getPlot().setBackgroundPaint(Color.WHITE);
            chart.setBackgroundPaint(Color.WHITE);

            chartPanel = new ChartPanel(chart);
            chartPanel.setBackground(Color.WHITE);
            this.add(chartPanel);

        }
    }

    /**
     * Returns the current number of data points in the mass error plot.
     *
     * @return the current number of data points
     */
    public int getNumberOfDataPointsInPlot() {
        return annotations.length;
    }

    /**
     * Returns the chart panel.
     *
     * @return the chart panel
     */
    public ChartPanel getChartPanel() {
        return chartPanel;
    }
}<|MERGE_RESOLUTION|>--- conflicted
+++ resolved
@@ -5,10 +5,7 @@
 import java.awt.Color;
 import java.util.ArrayList;
 import java.util.Arrays;
-<<<<<<< HEAD
-=======
 import java.util.stream.Stream;
->>>>>>> 31e0b0d3
 import javax.swing.JPanel;
 import org.jfree.chart.ChartFactory;
 import org.jfree.chart.ChartPanel;
@@ -38,15 +35,12 @@
     private ChartPanel chartPanel;
 
     /**
-<<<<<<< HEAD
-=======
      * Empty default constructor
      */
     public MassErrorPlot() {
     }
 
     /**
->>>>>>> 31e0b0d3
      * Creates a new MassErrorPlot.
      *
      * @param annotations the full list of spectrum annotations
