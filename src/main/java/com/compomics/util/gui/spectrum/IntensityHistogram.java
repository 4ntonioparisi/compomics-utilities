--- conflicted
+++ resolved
@@ -4,17 +4,11 @@
 import com.compomics.util.experiment.identification.spectrum_annotation.AnnotationParameters;
 import com.compomics.util.experiment.mass_spectrometry.spectra.Spectrum;
 import java.awt.Color;
-<<<<<<< HEAD
-import java.util.Arrays;
-import java.util.HashSet;
-import java.util.stream.Collectors;
-=======
 import java.util.ArrayList;
 import java.util.Arrays;
 import java.util.HashSet;
 import java.util.stream.Collectors;
 import java.util.stream.Stream;
->>>>>>> 31e0b0d3
 import javax.swing.JPanel;
 import org.jfree.chart.ChartFactory;
 import org.jfree.chart.ChartPanel;
@@ -40,15 +34,12 @@
     private ChartPanel chartPanel;
 
     /**
-<<<<<<< HEAD
-=======
      * Empty default constructor
      */
     public IntensityHistogram() {
     }
 
     /**
->>>>>>> 31e0b0d3
      * Creates an IntensityHistogram plot
      *
      * @param annotations the full list of spectrum annotations
