--- conflicted
+++ resolved
@@ -8,11 +8,8 @@
 import java.util.ArrayList;
 import java.util.HashMap;
 import java.util.Iterator;
-<<<<<<< HEAD
-=======
 import java.util.stream.Collectors;
 import java.util.stream.Stream;
->>>>>>> 31e0b0d3
 import javax.swing.JPanel;
 import org.jfree.chart.ChartFactory;
 import org.jfree.chart.ChartPanel;
@@ -77,15 +74,12 @@
     private ArrayList<Color> dataSeriesfragmentIonColors = new ArrayList<>();
 
     /**
-<<<<<<< HEAD
-=======
      * Empty default constructor
      */
     public MassErrorBubblePlot() {
     }
 
     /**
->>>>>>> 31e0b0d3
      * Creates a new MassErrorBubblePlot.
      *
      * @param dataIndexes the data set indexes/labels
