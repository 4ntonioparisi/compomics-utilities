--- conflicted
+++ resolved
@@ -1,9 +1,6 @@
 package com.compomics.util.experiment.mass_spectrometry.spectra;
 
-<<<<<<< HEAD
-=======
 import com.compomics.util.db.object.ObjectsDB;
->>>>>>> 31e0b0d3
 import com.compomics.util.experiment.biology.ions.impl.ElementaryIon;
 import com.compomics.util.experiment.personalization.ExperimentObject;
 import java.util.Comparator;
@@ -16,8 +13,6 @@
 public class Peak extends ExperimentObject {
 
     /**
-<<<<<<< HEAD
-=======
      * Empty default constructor
      */
     public Peak() {
@@ -27,7 +22,6 @@
     }
 
     /**
->>>>>>> 31e0b0d3
      * The version UID for Serialization/Deserialization compatibility
      */
     static final long serialVersionUID = -7425947046833405676L;
