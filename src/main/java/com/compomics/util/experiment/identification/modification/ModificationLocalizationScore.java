--- conflicted
+++ resolved
@@ -1,9 +1,6 @@
 package com.compomics.util.experiment.identification.modification;
 
-<<<<<<< HEAD
-=======
 import java.util.ArrayList;
->>>>>>> 31e0b0d3
 import java.util.Arrays;
 import java.util.stream.Collectors;
 
@@ -127,8 +124,6 @@
                 .collect(Collectors.joining(","));
         
     }
-<<<<<<< HEAD
-=======
 
     /**
      * Empty default constructor
@@ -137,5 +132,4 @@
         id = 0;
         name = "";
     }
->>>>>>> 31e0b0d3
 }