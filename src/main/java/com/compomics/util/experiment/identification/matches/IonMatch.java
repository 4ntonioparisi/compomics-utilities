package com.compomics.util.experiment.identification.matches;

<<<<<<< HEAD
=======
import com.compomics.util.db.object.ObjectsDB;
>>>>>>> 31e0b0d3
import com.compomics.util.experiment.biology.ions.impl.PeptideFragmentIon;
import com.compomics.util.experiment.biology.ions.impl.TagFragmentIon;
import com.compomics.util.experiment.biology.ions.impl.ElementaryIon;
import com.compomics.util.experiment.biology.atoms.Atom;
import com.compomics.util.experiment.biology.ions.Charge;
import com.compomics.util.experiment.biology.ions.Ion;
import com.compomics.util.experiment.identification.spectrum_annotation.IonMatchKeysCache;
import com.compomics.util.experiment.mass_spectrometry.spectra.Peak;
import com.compomics.util.experiment.personalization.ExperimentObject;
import com.compomics.util.pride.CvTerm;

/**
 * This class represents the assignment of a peak to a theoretical ion.
 *
 * @author Marc Vaudel
 */
public class IonMatch extends ExperimentObject {

    /**
<<<<<<< HEAD
=======
     * Empty default constructor
     */
    public IonMatch() {
    }

    /**
>>>>>>> 31e0b0d3
     * The version UID for serialization/deserialization compatibility.
     */
    static final long serialVersionUID = 5753142782728884464L;
    /**
     * The matched peak.
     */
    public Peak peak;
    /**
     * The matching ion.
     */
    public Ion ion;
    /**
     * The inferred charge of the ion.
     */
    public Integer charge;
    
    /**
     * Constructor for an ion peak.
     *
     * @param aPeak the matched peak
     * @param anIon the corresponding type of ion
     * @param charge the inferred charge of the ion
     */
    public IonMatch(Peak aPeak, Ion anIon, Integer charge) {
        peak = aPeak;
        ion = anIon;
        this.charge = charge;
    }

    /**
     * Get the absolute matching error in Da.
     *
     * @return the absolute matching error
     */
    public double getAbsoluteError() {
        readDBMode();
        double theoreticMz = ion.getTheoreticMz(charge);
        return peak.mz - theoreticMz;
    }

    /**
     * Get the absolute matching error in Da after isotope removal.
     *
     * @param minIsotope the minimal isotope
     * @param maxIsotope the maximal isotope
     *
     * @return the absolute matching error
     */
    public double getAbsoluteError(int minIsotope, int maxIsotope) {
        readDBMode();
        double theoreticMz = ion.getTheoreticMz(charge);
        double measuredMz = peak.mz;
        measuredMz -= getIsotopeNumber(minIsotope, maxIsotope) * Atom.C.getDifferenceToMonoisotopic(1) / charge;
        return measuredMz - theoreticMz;
    }

    /**
     * Get the relative m/z matching error in ppm.
     *
     * @return the relative matching error
     */
    public double getRelativeError() {
        readDBMode();
        double theoreticMz = ion.getTheoreticMz(charge);
        double measuredMz = peak.mz;
        return ((measuredMz - theoreticMz) * 1000000) / theoreticMz;
    }

    /**
     * Get the relative m/z matching error in ppm after isotope removal.
     *
     * @param minIsotope the minimal isotope
     * @param maxIsotope the maximal isotope
     *
     * @return the relative matching error
     */
    public double getRelativeError(int minIsotope, int maxIsotope) {
        readDBMode();
        double theoreticMz = ion.getTheoreticMz(charge);
        double measuredMz = peak.mz;
        measuredMz -= getIsotopeNumber(minIsotope, maxIsotope) * Atom.C.getDifferenceToMonoisotopic(1) / charge;
        return ((measuredMz - theoreticMz) * 1000000) / theoreticMz;
    }

    /**
     * Returns the distance in number of neutrons between the experimental mass
     * and theoretic mass, image of the isotope number: 1 typically indicates
     * C13 isotope.
     *
     * @param minIsotope the minimal isotope
     * @param maxIsotope the maximal isotope
     *
     * @return the distance in number of neutrons between the experimental mass
     * and theoretic mass
     */
    public int getIsotopeNumber(int minIsotope, int maxIsotope) {
        readDBMode();
        double experimentalMass = peak.mz * charge - charge * ElementaryIon.proton.getTheoreticMass();
        double result = (experimentalMass - ion.getTheoreticMass()) / Atom.C.getDifferenceToMonoisotopic(1);
        return Math.min(Math.max((int) Math.round(result), minIsotope), maxIsotope);
    }

    /**
     * Returns the error.
     *
     * @param isPpm a boolean indicating whether the error should be retrieved
     * in ppm (true) or in Dalton (false)
     * @param minIsotope the minimal isotope
     * @param maxIsotope the maximal isotope
     *
     * @return the match m/z error
     */
    public double getError(boolean isPpm, int minIsotope, int maxIsotope) {
        readDBMode();
        if (isPpm) {
            return getRelativeError(minIsotope, maxIsotope);
        } else {
            return getAbsoluteError(minIsotope, maxIsotope);
        }
    }

    /**
     * Returns the error.
     *
     * @param isPpm a boolean indicating whether the error should be retrieved
     * in ppm (true) or in Dalton (false)
     *
     * @return the match m/z error
     */
    public double getError(boolean isPpm) {
        readDBMode();
        if (isPpm) {
            return getRelativeError();
        } else {
            return getAbsoluteError();
        }
    }

    /**
     * Returns the annotation to use for the ion match as a String.
     *
     * @return the annotation to use for the given ion match
     */
    public String getPeakAnnotation() {
        readDBMode();
        return getPeakAnnotation(false, ion, charge);
    }

    /**
     * Returns the annotation to use for a given ion and charge as a String.
     *
     * @param ion the given ion
     * @param charge the given charge
     * @return the annotation to use for the given ion match
     */
    public static String getPeakAnnotation(Ion ion, int charge) {
        return getPeakAnnotation(false, ion, charge);
    }

    /**
     * Returns the key for the ion match uniquely representing a peak
     * annotation.
     *
     * @param ion the ion matched
     * @param charge the charge
     *
     * @return the key for the ion match
     */
    public static String getMatchKey(Ion ion, int charge) {
        return getMatchKey(ion, charge, null);
    }

    /**
     * Returns the key for the ion match uniquely representing a peak
     * annotation. If a cache is given it will be used to store keys, ignored if
     * null.
     *
     * @param ion the ion matched
     * @param charge the charge
     * @param ionMatchKeysCache a cache for the ion match keys
     *
     * @return the key for the ion match
     */
    public static String getMatchKey(Ion ion, int charge, IonMatchKeysCache ionMatchKeysCache) {
        if (ionMatchKeysCache != null) {
            return ionMatchKeysCache.getMatchKey(ion, charge);
        }
        Ion.IonType ionType = ion.getType();
        int ionTypeIndex = ionType.index;
        int ionSubType = ion.getSubType();
        int fragmentIonNumber;
        if (ionType == Ion.IonType.PEPTIDE_FRAGMENT_ION) {
            PeptideFragmentIon fragmentIon = ((PeptideFragmentIon) ion);
            fragmentIonNumber = fragmentIon.getNumber();
        } else if (ionType == Ion.IonType.TAG_FRAGMENT_ION) {
            TagFragmentIon tagFragmentIon = ((TagFragmentIon) ion);
            fragmentIonNumber = tagFragmentIon.getNumber();
        } else {
            fragmentIonNumber = 0;
        }
        String neutralLossesAsString = ion.getNeutralLossesAsString();
        String key = getMatchKey(ionTypeIndex, ionSubType, fragmentIonNumber, neutralLossesAsString, charge);
        return key;
    }

    /**
     * Returns the key based on the different attributes of a match.
     *
     * @param ionTypeIndex the index of the ion type
     * @param ionSubType the index of the ion subtype
     * @param fragmentIonNumber the number of the ion, 0 if none
     * @param neutralLossesAsString the neutral losses as a string
     * @param charge the charge
     *
     * @return the key for the ion match
     */
    public static String getMatchKey(int ionTypeIndex, int ionSubType, int fragmentIonNumber, String neutralLossesAsString, int charge) {
        StringBuilder stringBuilder = new StringBuilder(8);
        stringBuilder.append(ionTypeIndex).append("_").append(ionSubType).append("_").append(fragmentIonNumber).append("_").append(neutralLossesAsString).append("_").append(charge);
        return stringBuilder.toString();
    }

    /**
     * Returns the annotation to use for a given ion and charge as a String.
     *
     * @param html if true, returns the annotation as HTML with subscripts tags
     * @param ion the given ion
     * @param charge the given charge
     * @return the annotation to use for the given ion match
     */
    public static String getPeakAnnotation(boolean html, Ion ion, int charge) {

        StringBuilder result = new StringBuilder();

        switch (ion.getType()) {
            case PEPTIDE_FRAGMENT_ION:
                if (html) {
                    result.append("<html>");
                }
                result.append(ion.getSubTypeAsString());

                // add fragment ion number
                PeptideFragmentIon fragmentIon = ((PeptideFragmentIon) ion);
                if (html) {
                    result.append("<sub>").append(fragmentIon.getNumber()).append("</sub>");
                } else {
                    result.append(fragmentIon.getNumber());
                }

                // add charge
                result.append(Charge.getChargeAsFormattedString(charge));

                // add any neutral losses
                if (html) {
                    String neutralLoss = ion.getNeutralLossesAsString();

                    for (int i = 0; i < neutralLoss.length(); i++) {
                        if (Character.isDigit(neutralLoss.charAt(i))) {
                            result.append("<sub>").append(neutralLoss.charAt(i)).append("</sub>");
                        } else {
                            result.append(neutralLoss.charAt(i));
                        }
                    }
                } else {
                    result.append(ion.getNeutralLossesAsString());
                }
                if (html) {
                    result.append("</html>");
                }
                return result.toString();
            case TAG_FRAGMENT_ION:
                TagFragmentIon tagFragmentIon = (TagFragmentIon) ion;

                if (html) {
                    result.append("<html>");
                }
                // add type
                result.append(ion.getSubTypeAsString());

                // add fragment ion number
                if (html) {
                    result.append("<sub>").append(tagFragmentIon.getSubNumber()).append("</sub>");
                } else {
                    result.append(tagFragmentIon.getSubNumber());
                }

                // add charge
                result.append(Charge.getChargeAsFormattedString(charge));

                // add any neutral losses
                if (html) {
                    String neutralLoss = ion.getNeutralLossesAsString();

                    for (int i = 0; i < neutralLoss.length(); i++) {
                        if (Character.isDigit(neutralLoss.charAt(i))) {
                            result.append("<sub>").append(neutralLoss.charAt(i)).append("</sub>");
                        } else {
                            result.append(neutralLoss.charAt(i));
                        }
                    }
                } else {
                    result.append(ion.getNeutralLossesAsString());
                }

                if (html) {
                    result.append("</html>");
                }
                return result.toString();
            case PRECURSOR_ION:
                if (html) {
                    result.append("<html>");
                }
                result.append(ion.getSubTypeAsString()).append("-");

                // add charge
                result.append(Charge.getChargeAsFormattedString(charge));

                // add any neutral losses
                String neutralLoss = ion.getNeutralLossesAsString();
                if (html) {
                    for (int i = 0; i < neutralLoss.length(); i++) {
                        if (Character.isDigit(neutralLoss.charAt(i))) {
                            result.append("<sub>").append(neutralLoss.charAt(i)).append("</sub>");
                        } else {
                            result.append(neutralLoss.charAt(i));
                        }
                    }
                } else {
                    result.append(neutralLoss);
                }
                if (html) {
                    result.append("</html>");
                }
                return result.toString();
            default:
                if (html) {
                    result.append("<html>");
                }
                result.append(ion.getName());
                if (html) {
                    result.append("</html>");
                }
                return result.toString();
        }
    }

    /**
     * Returns the annotation to use for the given ion match as a String.
     *
     * @param html if true, returns the annotation as HTML with subscripts tags
     * @return the annotation to use for the given ion match
     */
    public String getPeakAnnotation(boolean html) {
        readDBMode();
        return getPeakAnnotation(html, ion, charge);
    }

    /**
     * Returns the pride CV term for the ion match m/z.
     *
     * @return the pride CV term for the ion match m/z
     */
    public CvTerm getMZPrideCvTerm() {
        readDBMode();
        return new CvTerm("PRIDE", "PRIDE:0000188", "product ion m/z", peak.mz + "");
    }

    /**
     * Returns the pride CV term for the ion match intensity.
     *
     * @return the pride CV term for the ion match intensity
     */
    public CvTerm getIntensityPrideCvTerm() {
        readDBMode();
        return new CvTerm("PRIDE", "PRIDE:0000189", "product ion intensity", peak.intensity + "");
    }

    /**
     * Returns the pride CV term for the ion match error.
     *
     * @param minIsotope the minimal isotope
     * @param maxIsotope the maximal isotope
     *
     * @return the pride CV term for the ion match error
     */
    public CvTerm getIonMassErrorPrideCvTerm(int minIsotope, int maxIsotope) {
        readDBMode();
        return new CvTerm("PRIDE", "PRIDE:0000190", "product ion mass error", getAbsoluteError(minIsotope, maxIsotope) + "");
    }

    /**
     * Returns the pride CV term for the ion match charge.
     *
     * @return the pride CV term for the ion match charge
     */
    public CvTerm getChargePrideCvTerm() {
        readDBMode();
        return new CvTerm("PRIDE", "PRIDE:0000204", "product ion charge", charge + "");
    }

    /**
     * Enum of the supported error types.
     */
    public enum MzErrorType {

        Absolute("Absolute", "Absolute error", "m/z"),
        RelativePpm("Relative (ppm)", "Relative error in ppm", "ppm"),
        Statistical("Statistical", "Probability to reach this error according to the error distribution", "%p");
        /**
         * The name of the error type.
         */
        public final String name;
        /**
         * The description of the error type.
         */
        public final String description;
        /**
         * The unit to use
         */
        public final String unit;

        /**
         * Constructor.
         *
         * @param name the name of the error type
         * @param description the description of the error type
         * @param unit the unit to use
         */
        private MzErrorType(String name, String description, String unit) {
            this.name = name;
            this.description = description;
            this.unit = unit;
        }

        /**
         * Returns the error type corresponding to the given index. Error types
         * are indexed according to the values() method. Null if not found.
         *
         * @param index the index of the error type in the values() method
         *
         * @return the corresponding error type
         */
        public static MzErrorType getMzErrorType(int index) {
            MzErrorType[] values = MzErrorType.values();
            if (index >= 0 && index < values.length) {
                return values[index];
            }
            return null;
        }
    }
}<|MERGE_RESOLUTION|>--- conflicted
+++ resolved
@@ -1,9 +1,6 @@
 package com.compomics.util.experiment.identification.matches;
 
-<<<<<<< HEAD
-=======
 import com.compomics.util.db.object.ObjectsDB;
->>>>>>> 31e0b0d3
 import com.compomics.util.experiment.biology.ions.impl.PeptideFragmentIon;
 import com.compomics.util.experiment.biology.ions.impl.TagFragmentIon;
 import com.compomics.util.experiment.biology.ions.impl.ElementaryIon;
@@ -23,15 +20,12 @@
 public class IonMatch extends ExperimentObject {
 
     /**
-<<<<<<< HEAD
-=======
      * Empty default constructor
      */
     public IonMatch() {
     }
 
     /**
->>>>>>> 31e0b0d3
      * The version UID for serialization/deserialization compatibility.
      */
     static final long serialVersionUID = 5753142782728884464L;
