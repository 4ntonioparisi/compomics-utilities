package com.compomics.util.experiment.identification.amino_acid_tags;

<<<<<<< HEAD
=======
import com.compomics.util.db.object.ObjectsDB;
>>>>>>> 31e0b0d3
import com.compomics.util.experiment.personalization.ExperimentObject;
import com.compomics.util.parameters.identification.advanced.SequenceMatchingParameters;

/**
 * An undefined mass gap.
 *
 * @author Marc
 */
public class MassGap extends ExperimentObject implements TagComponent {

    /**
<<<<<<< HEAD
=======
     * Empty default constructor
     */
    public MassGap() {
    }

    /**
>>>>>>> 31e0b0d3
     * The value of the mass gap.
     */
    private double value;
    /**
     * The value as sequence.
     */
    private String sequence = null;

    /**
     * Constructor.
     *
     * @param value the value of the mass gap
     */
    public MassGap(double value) {
        this.value = value;
    }

    /**
     * Sets the mass of the gap.
     *
     * @param value the mass of the gap
     */
    public void setMass(double value) {
        writeDBMode();
        this.value = value;
        sequence = null;
    }

    @Override
    public String asSequence() {
        readDBMode();
        
        if (sequence == null) {
        
            String valueAsString = Double.toString(value);
            StringBuilder stringBuilder = new StringBuilder(valueAsString.length() + 2);
            stringBuilder.append('<').append(valueAsString).append('>');
            sequence = stringBuilder.toString();
            
        }
        
        return sequence;
    
    }

    @Override
    public double getMass() {
        readDBMode();
        return value;
    }

    @Override
    public boolean isSameAs(TagComponent anotherCompontent, SequenceMatchingParameters sequenceMatchingPreferences) {
        readDBMode();
        return (anotherCompontent instanceof MassGap) && anotherCompontent.getMass() == value;
    }

    @Override
    public boolean isSameSequenceAndModificationStatusAs(TagComponent anotherCompontent, SequenceMatchingParameters sequenceMatchingPreferences) {
        readDBMode();
        return isSameAs(anotherCompontent, sequenceMatchingPreferences);
    }
}<|MERGE_RESOLUTION|>--- conflicted
+++ resolved
@@ -1,9 +1,6 @@
 package com.compomics.util.experiment.identification.amino_acid_tags;
 
-<<<<<<< HEAD
-=======
 import com.compomics.util.db.object.ObjectsDB;
->>>>>>> 31e0b0d3
 import com.compomics.util.experiment.personalization.ExperimentObject;
 import com.compomics.util.parameters.identification.advanced.SequenceMatchingParameters;
 
@@ -15,15 +12,12 @@
 public class MassGap extends ExperimentObject implements TagComponent {
 
     /**
-<<<<<<< HEAD
-=======
      * Empty default constructor
      */
     public MassGap() {
     }
 
     /**
->>>>>>> 31e0b0d3
      * The value of the mass gap.
      */
     private double value;
