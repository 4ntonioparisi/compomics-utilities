package com.compomics.util.experiment.identification;

<<<<<<< HEAD
=======
import com.compomics.util.db.object.ObjectsDB;
>>>>>>> 31e0b0d3
import com.compomics.util.experiment.personalization.ExperimentObject;

/**
 * This class will contain all methods used to obtain identifications.
 * User: Marc
 * Date: Nov 11, 2010
 * Time: 3:56:49 PM
 */
public class IdentificationMethod extends ExperimentObject {

    /**
<<<<<<< HEAD
=======
     * Empty default constructor
     */
    public IdentificationMethod() {
        index = 0;
    }

    /**
>>>>>>> 31e0b0d3
     * The version UID for Serialization/Deserialization compatibility
     */
    static final long serialVersionUID = 4601179275244591663L;
    /**
     * index for identification method based on peptide mass fingerprinting
     */
    public final static int PEPTIDE_FINGERPRINTING = 0;
    /**
     * index for identification method based on MS2 fragment ion matching
     */
    public final static int MS2_IDENTIFICATION = 1;
    /**
     * index of the method
     */
    private final int index;

    /**
     * Constructor for the identification method
     * @param index the index of the method as indexed by the static fields
     */
    public IdentificationMethod(int index) {
        readDBMode();
        this.index = index;
    }

    /**
     * returns the index of the identification method
     * @return the index of the identification method
     */
    public int getIndex() {
        readDBMode();
        return index;
    }
}<|MERGE_RESOLUTION|>--- conflicted
+++ resolved
@@ -1,9 +1,6 @@
 package com.compomics.util.experiment.identification;
 
-<<<<<<< HEAD
-=======
 import com.compomics.util.db.object.ObjectsDB;
->>>>>>> 31e0b0d3
 import com.compomics.util.experiment.personalization.ExperimentObject;
 
 /**
@@ -15,8 +12,6 @@
 public class IdentificationMethod extends ExperimentObject {
 
     /**
-<<<<<<< HEAD
-=======
      * Empty default constructor
      */
     public IdentificationMethod() {
@@ -24,7 +19,6 @@
     }
 
     /**
->>>>>>> 31e0b0d3
      * The version UID for Serialization/Deserialization compatibility
      */
     static final long serialVersionUID = 4601179275244591663L;
