package com.compomics.util.experiment.identification.matches_iterators;

import com.compomics.util.experiment.identification.Identification;
import com.compomics.util.experiment.identification.matches.SpectrumMatch;
import com.compomics.util.waiting.WaitingHandler;
<<<<<<< HEAD
=======
import java.util.ArrayList;
>>>>>>> 31e0b0d3

/**
 * An iterator for spectrum matches.
 *
 * @author Marc Vaudel
 * @author Harald Barsnes
 * @author Dominik Kopczynski
 */
public class SpectrumMatchesIterator extends MatchesIterator {
<<<<<<< HEAD
=======

    /**
     * Empty default constructor
     */
    public SpectrumMatchesIterator() {
    }
>>>>>>> 31e0b0d3
    /**
     * Constructor.
     *
     * @param identification the identification where to get the matches from
     * @param waitingHandler the waiting handler allowing displaying progress
     * and canceling the process
     * @param displayProgress boolean indicating whether the progress of this
     * method should be displayed on the waiting handler
     */
    public SpectrumMatchesIterator(Identification identification, WaitingHandler waitingHandler, boolean displayProgress) {
        this(null, identification, waitingHandler, displayProgress);
    }
    
    /**
     * Constructor.
     *
     * @param keys the keys of the objects
     * @param identification the identification where to get the matchesloadPs from
     * @param waitingHandler the waiting handler allowing displaying progress
     * and canceling the process
     * @param displayProgress boolean indicating whether the progress of this
     * method should be displayed on the waiting handler
     */
    public SpectrumMatchesIterator(long[] keys, Identification identification, WaitingHandler waitingHandler, boolean displayProgress) {
        super(keys, SpectrumMatch.class, identification, waitingHandler, displayProgress, null);
    }
    
    /**
     * Constructor.
     *
     * @param keys the keys of the objects
     * @param identification the identification where to get the matchesloadPs from
     * @param waitingHandler the waiting handler allowing displaying progress
     * and canceling the process
     * @param displayProgress boolean indicating whether the progress of this
     * method should be displayed on the waiting handler
     * @param filters filters for the class
     */
    public SpectrumMatchesIterator(long[] keys, Identification identification, WaitingHandler waitingHandler, boolean displayProgress, String filters) {
        super(keys, SpectrumMatch.class, identification, waitingHandler, displayProgress, filters);
    }
    


    /**
     * Returns the next match and updates the buffer. Null if the iterator is
     * done iterating.
     *
     * @return the next match
     */
    public SpectrumMatch next() {
        
        return (SpectrumMatch) nextObject();
        
    }
}<|MERGE_RESOLUTION|>--- conflicted
+++ resolved
@@ -3,10 +3,7 @@
 import com.compomics.util.experiment.identification.Identification;
 import com.compomics.util.experiment.identification.matches.SpectrumMatch;
 import com.compomics.util.waiting.WaitingHandler;
-<<<<<<< HEAD
-=======
 import java.util.ArrayList;
->>>>>>> 31e0b0d3
 
 /**
  * An iterator for spectrum matches.
@@ -16,15 +13,12 @@
  * @author Dominik Kopczynski
  */
 public class SpectrumMatchesIterator extends MatchesIterator {
-<<<<<<< HEAD
-=======
 
     /**
      * Empty default constructor
      */
     public SpectrumMatchesIterator() {
     }
->>>>>>> 31e0b0d3
     /**
      * Constructor.
      *
