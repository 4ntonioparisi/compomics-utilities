package com.compomics.util.experiment.identification.matches_iterators;

import com.compomics.util.db.object.DbObject;
import com.compomics.util.experiment.identification.Identification;
import com.compomics.util.waiting.WaitingHandler;
import java.util.ArrayList;
import java.util.concurrent.Semaphore;
import java.util.Iterator;

/**
 * An abstract iterator class to iterate identification matches. Note: multiple
 * threads are synchronized using semaphores. Should a thread be interrupted,
 * the exception will be sent as RunTimeException. This is because our tools
 * recover from these exceptions similarly as for other unchecked exceptions.
 * Please contact us if you need another/better exception handling.
 *
 * @author Dominik Kopczynski
 * @author Marc Vaudel
 */
public abstract class MatchesIterator {

    /**
     * Iterator for spectrum matches
     */
    private Iterator<?> iterator = null;
    /**
     * the identification
     */
    private Identification identification = null;
    /**
     * list of potential keys for the iterator, if empty all instances of the
     * class are being iterated
     */
    private ArrayList<String> keys = null;
    /**
     * current absolute index
     */
    private int index = 0;
    /**
     * absolute number of the objects in the iterator
     */
    private int num = 0;
    /**
     * waiting handler
     */
    private WaitingHandler waitingHandler;
    /**
     * display progress
     */
    private boolean displayProgress;
    /**
     * list of long keys to iterate
     */
    private ArrayList<Long> longKeys = null;
    /**
     * Mutex for the increase of the index.
     */
    private final Semaphore nextMutex = new Semaphore(1);

    /**
     * Constructor.
     *
     * @param className the class name
     * @param identification the identification where to get the matches from
     * @param waitingHandler the waiting handler allowing displaying progress
     * and canceling the process
     * @param displayProgress boolean indicating whether the progress of this
     * method should be displayed on the waiting handler
     */
    public MatchesIterator(Class className, Identification identification, WaitingHandler waitingHandler, boolean displayProgress) {
        this(null, className, identification, waitingHandler, displayProgress, null);
    }

    /**
     * Constructor.
     *
     * @param keys the keys of the objects
     * @param className the className
     * @param identification the identification where to get the matchesloadPs
     * from
     * @param waitingHandler the waiting handler allowing displaying progress
     * and canceling the process
     * @param displayProgress boolean indicating whether the progress of this
     * method should be displayed on the waiting handler
<<<<<<< HEAD
     * @param filters possible filters
     * 
     * @throws SQLException exception thrown whenever an error occurred while
     * loading the object from the database
     * @throws IOException exception thrown whenever an error occurred while
     * reading the object in the database
     * @throws ClassNotFoundException exception thrown whenever an error
     * occurred while casting the database input in the desired match class
     * @throws InterruptedException thrown whenever a threading issue occurred
     * while interacting with the database
=======
     * @param filters filters for the class
>>>>>>> f0e41288
     */
    public MatchesIterator(ArrayList<String> keys, Class className, Identification identification, WaitingHandler waitingHandler, boolean displayProgress, String filters) {
        if (keys != null) {
            num = keys.size();
            this.keys = keys;
        } else {
            if (filters == null) {
                longKeys = new ArrayList<>(identification.getClassObjects(className));
            } else {
                iterator = identification.getIterator(className, filters);
                longKeys = new ArrayList<>(identification.getNumber(className));
                while (iterator.hasNext()) {
                    longKeys.add(((DbObject) iterator.next()).getId());
                }
            }
            num = longKeys.size();
        }

        index = 0;
        this.identification = identification;
        this.waitingHandler = waitingHandler;
        this.displayProgress = displayProgress;
    }

    /**
     * Returns the next match and updates the buffer. Null if the iterator is
     * done iterating.
     *
     * @return the next match
     */
    public Object nextObject() {

        Object obj = null;
        int currentIndex = getIndex();
        if (currentIndex < num) {
            if (keys == null) {
                obj = identification.retrieveObject(longKeys.get(currentIndex));
            } else {
                obj = identification.retrieveObject(keys.get(currentIndex));
            }
        }
        return obj;
    }

    /**
     * Returns the index and increases.
     *
     * @return the index
     */
    private int getIndex() {
        try {

            nextMutex.acquire();
            int currentIndex = index;
            index++;
            nextMutex.release();
            return currentIndex;

        } catch (InterruptedException e) {

            throw new RuntimeException(e);

        }
    }
}<|MERGE_RESOLUTION|>--- conflicted
+++ resolved
@@ -82,20 +82,7 @@
      * and canceling the process
      * @param displayProgress boolean indicating whether the progress of this
      * method should be displayed on the waiting handler
-<<<<<<< HEAD
-     * @param filters possible filters
-     * 
-     * @throws SQLException exception thrown whenever an error occurred while
-     * loading the object from the database
-     * @throws IOException exception thrown whenever an error occurred while
-     * reading the object in the database
-     * @throws ClassNotFoundException exception thrown whenever an error
-     * occurred while casting the database input in the desired match class
-     * @throws InterruptedException thrown whenever a threading issue occurred
-     * while interacting with the database
-=======
      * @param filters filters for the class
->>>>>>> f0e41288
      */
     public MatchesIterator(ArrayList<String> keys, Class className, Identification identification, WaitingHandler waitingHandler, boolean displayProgress, String filters) {
         if (keys != null) {
