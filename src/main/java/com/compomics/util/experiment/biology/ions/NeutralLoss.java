--- conflicted
+++ resolved
@@ -1,6 +1,6 @@
-<<<<<<< HEAD
 package com.compomics.util.experiment.biology.ions;
 
+import com.compomics.util.db.object.ObjectsDB;
 import com.compomics.util.experiment.biology.atoms.AtomChain;
 import com.compomics.util.experiment.personalization.ExperimentObject;
 import com.compomics.util.pride.CvTerm;
@@ -77,6 +77,16 @@
      */
     public NeutralLoss(String name, AtomChain composition, boolean fixed, char[] aminoAcids) {
         this(name, composition, fixed, aminoAcids, true);
+    }
+    
+    /**
+     * Default construtor
+     */
+    public NeutralLoss(){
+        this.name = "";
+        this.composition = null;
+        this.fixed = false;
+        this.aminoAcids = null;
     }
 
     /**
@@ -227,246 +237,4 @@
         readDBMode();
         return new NeutralLoss(name, composition.clone(), fixed, aminoAcids, false);
     }
-}
-=======
-package com.compomics.util.experiment.biology.ions;
-
-import com.compomics.util.db.object.ObjectsDB;
-import com.compomics.util.experiment.biology.atoms.AtomChain;
-import com.compomics.util.experiment.personalization.ExperimentObject;
-import com.compomics.util.pride.CvTerm;
-import java.util.HashMap;
-
-/**
- * This class represents a neutral loss.
- *
- * @author Marc Vaudel
- */
-public class NeutralLoss extends ExperimentObject {
-
-    /**
-     * Serial number for backward compatibility.
-     */
-    static final long serialVersionUID = 5540846193082177391L;
-    /**
-     * Map of available neutral losses.
-     */
-    private final static HashMap<String, NeutralLoss> neutralLosses = new HashMap<>(0);
-    /**
-     * H2O loss.
-     */
-    public static final NeutralLoss H2O = new NeutralLoss("H2O", AtomChain.getAtomChain("H(2)O"), false, new char[]{'D', 'E', 'S', 'T'});
-    /**
-     * NH3 loss.
-     */
-    public static final NeutralLoss NH3 = new NeutralLoss("NH3", AtomChain.getAtomChain("NH(3)"), false, new char[]{'K', 'N', 'Q', 'R'});
-    /**
-     * H3PO4 loss.
-     */
-    public static final NeutralLoss H3PO4 = new NeutralLoss("H3PO4", AtomChain.getAtomChain("H(3)PO(4)"), false);
-    /**
-     * H3PO3 loss.
-     */
-    public static final NeutralLoss HPO3 = new NeutralLoss("HPO3", AtomChain.getAtomChain("HPO(3)"), false);
-    /**
-     * CH4OS loss.
-     */
-    public static final NeutralLoss CH4OS = new NeutralLoss("CH4OS", AtomChain.getAtomChain("CH(4)OS"), false);
-    /**
-     * C3H9N loss.
-     */
-    public static final NeutralLoss C3H9N = new NeutralLoss("C3H9N", AtomChain.getAtomChain("C(3)H(9)N"), false);
-    /**
-     * The composition of the ion.
-     */
-    private AtomChain composition;
-    /**
-     * The name of the neutral loss.
-     */
-    public final String name;
-    /**
-     * Boolean indicating whether the neutral loss will always be accounted for.
-     */
-    private boolean fixed = false;
-    /**
-     * The PSI MS CV term of the neutral loss, null if not set.
-     */
-    private CvTerm psiCvTerm = null;
-    /**
-     * Amino acids that are likely to induce this loss. Null if not a loss originating from amino acids.
-     */
-    public final char[] aminoAcids;
-
-    /**
-     * Constructor for a user defined neutral loss. The neutral loss is added to
-     * the factory.
-     *
-     * @param name name of the neutral loss
-     * @param composition the atomic composition of the neutral loss
-     * @param fixed is the neutral loss fixed or not
-     * @param aminoAcids the amino acids that are likely to induce this loss
-     */
-    public NeutralLoss(String name, AtomChain composition, boolean fixed, char[] aminoAcids) {
-        this(name, composition, fixed, aminoAcids, true);
-    }
-    
-    /**
-     * Default construtor
-     */
-    public NeutralLoss(){
-        this.name = "";
-        this.composition = null;
-        this.fixed = false;
-        this.aminoAcids = null;
-    }
-
-    /**
-     * Constructor for a user defined neutral loss. The neutral loss is added to
-     * the factory.
-     *
-     * @param name name of the neutral loss
-     * @param composition the atomic composition of the neutral loss
-     * @param fixed is the neutral loss fixed or not
-     */
-    public NeutralLoss(String name, AtomChain composition, boolean fixed) {
-        this(name, composition, fixed, null, true);
-    }
-
-    /**
-     * Constructor for a user defined neutral loss.
-     *
-     * @param name name of the neutral loss
-     * @param composition the atomic composition of the neutral loss
-     * @param fixed is the neutral loss fixed or not
-     * @param aminoAcids the amino acids that are likely to induce this loss
-     * @param save if true, the neutral loss will be added to the factory
-     */
-    public NeutralLoss(String name, AtomChain composition, boolean fixed, char[] aminoAcids, boolean save) {
-        this.name = name;
-        this.composition = composition;
-        this.fixed = fixed;
-        this.aminoAcids = aminoAcids;
-        if (save) {
-            addNeutralLoss(this);
-        }
-    }
-
-    /**
-     * Adds a neutral loss to the class static map. Neutral losses with the same
-     * name will be overwritten.
-     *
-     * @param neutralLoss the neutral loss to add
-     */
-    public static void addNeutralLoss(NeutralLoss neutralLoss) {
-        neutralLosses.put(neutralLoss.name, neutralLoss);
-    }
-
-    /**
-     * Returns the neutral loss associated to the given name in the static map
-     * of the class. Null if not found.
-     *
-     * @param name the name of the neutral loss of interest
-     *
-     * @return the neutral loss
-     */
-    public static NeutralLoss getNeutralLoss(String name) {
-        return neutralLosses.get(name);
-    }
-
-    /**
-     * Removes the neutral loss associated to the given name in the static map
-     * of the class.
-     *
-     * @param name the name of the neutral loss to remove
-     */
-    public static void removeNeutralLoss(String name) {
-            neutralLosses.remove(name);
-    }
-
-    /**
-     * Returns the CV term for the neutral loss. Null if none
-     * corresponding.
-     *
-     * @return the CV term for the neutral loss.
-     */
-    public CvTerm getPsiMsCvTerm() {
-        readDBMode();
-        if (psiCvTerm != null) {
-            return psiCvTerm;
-        }
-        psiCvTerm = new CvTerm("PSI-MS", "MS:1000336", "neutral loss", composition.toString());
-        return psiCvTerm;
-    }
-    
-    /**
-     * Returns a boolean indicating whether the neutral loss is fixed or not.
-     *
-     * @return a boolean indicating whether the neutral loss is fixed or not
-     */
-    public boolean isFixed() {
-        readDBMode();
-        return fixed;
-    }
-
-    /**
-     * Sets whether the loss is fixed or not.
-     *
-     * @param fixed a boolean indicating whether the loss is fixed or not
-     */
-    public void setFixed(boolean fixed) {
-        writeDBMode();
-        this.fixed = fixed;
-    }
-
-    /**
-     * The composition of the loss.
-     *
-     * @return The composition of the loss
-     */
-    public AtomChain getComposition() {
-        readDBMode();
-        return composition;
-    }
-
-    /**
-     * Sets the composition of the neutral loss.
-     *
-     * @param composition the composition of the neutral loss
-     */
-    public void setComposition(AtomChain composition) {
-        writeDBMode();
-        this.composition = composition;
-    }
-
-    /**
-     * Returns the mass of the neutral loss, from the atomic composition if
-     * available, from the mass field otherwise.
-     *
-     * @return the mass of the neutral loss
-     */
-    public double getMass() {
-        readDBMode();
-            return composition.getMass();
-    }
-
-    /**
-     * Method indicating whether another neutral loss is the same as the one
-     * considered. 
-     *
-     * @param anotherNeutralLoss another neutral loss
-     * 
-     * @return boolean indicating whether the other neutral loss is the same as
-     * the one considered
-     */
-    public boolean isSameAs(NeutralLoss anotherNeutralLoss) {
-        readDBMode();
-        return anotherNeutralLoss.name.equals(name);
-    }
-
-    @Override
-    public NeutralLoss clone() {
-        readDBMode();
-        return new NeutralLoss(name, composition.clone(), fixed, aminoAcids, false);
-    }
-}
->>>>>>> 31e0b0d3
+}