package com.compomics.util.experiment.biology.ions.impl;

import com.compomics.util.experiment.biology.ions.Ion;
import com.compomics.util.experiment.biology.ions.NeutralLoss;
import com.compomics.util.pride.CvTerm;
<<<<<<< HEAD
=======
import java.util.ArrayList;
>>>>>>> 31e0b0d3

/**
 * This class represents an elementary ion.
 *
 * @author Marc Vaudel
 */
public class ElementaryIon extends Ion {

    /**
<<<<<<< HEAD
=======
     * Empty default constructor
     */
    public ElementaryIon() {
        name = "";
        subType = 0;
    }

    /**
>>>>>>> 31e0b0d3
     * Serial number for backward compatibility.
     */
    static final long serialVersionUID = -1578136397635015592L;
    /**
     * Subtype int for a proton.
     */
    public static final int PROTON = 0;
    /**
     * A proton.
     */
    public static final ElementaryIon proton = new ElementaryIon("Proton", 1.007276466812, PROTON);
    /**
     * The name of the ion.
     */
    private final String name;
    /**
     * The subtype identifier.
     */
    private final int subType;
    /**
     * Cache for the multiples of the proton mass.
     */
    public static double[] protonMassMultiples = {0.0, 
        proton.getTheoreticMass(),
        2* proton.getTheoreticMass(),
        3* proton.getTheoreticMass(),
        4* proton.getTheoreticMass(),
        5* proton.getTheoreticMass(),
        6* proton.getTheoreticMass(),
        7* proton.getTheoreticMass(),
        8* proton.getTheoreticMass(),
        9* proton.getTheoreticMass(),
        10* proton.getTheoreticMass()};
    
    /**
     * Returns the mass of the proton multiplied by i. if i is smaller or equal to ten a value in cache is used. It is calculated otherwise. Throws an exception for negative i without sanity check.
     * 
     * @param i i
     * 
     * @return the mass of the proton multiplied by i
     */
    public static double getProtonMassMultiple(int i) {
        return i <= 10 ? protonMassMultiples[i] : i * ElementaryIon.proton.getTheoreticMass();
    }
    
    /**
     * Constructor.
     *
     * @param name the name of the ion
     * @param theoreticMass the theoretic mass of the ion
     * @param subType the subtype index
     */
    public ElementaryIon(String name, double theoreticMass, int subType) {
        this.name = name;
        this.theoreticMass1 = theoreticMass;
        type = Ion.IonType.ELEMENTARY_ION;
        this.subType = subType;
    }

    @Override
    public String getName() {
        return name;
    }

    @Override
    public CvTerm getPrideCvTerm() {
        return null;
    }
    
    @Override
    public CvTerm getPsiMsCvTerm() {
        return null;
    }

    @Override
    public int getSubType() {
        return subType;
    }

    @Override
    public String getSubTypeAsString() {
        switch (subType) {
            case PROTON:
                return "Proton";
            default:
                throw new UnsupportedOperationException("No name for subtype: " + subType + " of " + getTypeAsString() + ".");
        }
    }

    /**
     * Returns the possible subtypes.
     *
     * @return the possible subtypes
     */
    public static int[] getPossibleSubtypes() {
        
        return new int[]{PROTON};
        
    }

    @Override
    public NeutralLoss[] getNeutralLosses() {
        return null;
    }

    @Override
    public boolean isSameAs(Ion anotherIon) {
        return anotherIon.getType() == IonType.ELEMENTARY_ION
                && anotherIon.getSubType() == subType
                && anotherIon.getTheoreticMass() == theoreticMass1
                && anotherIon.getNeutralLossesAsString().equals(getNeutralLossesAsString());
    }
}<|MERGE_RESOLUTION|>--- conflicted
+++ resolved
@@ -3,10 +3,7 @@
 import com.compomics.util.experiment.biology.ions.Ion;
 import com.compomics.util.experiment.biology.ions.NeutralLoss;
 import com.compomics.util.pride.CvTerm;
-<<<<<<< HEAD
-=======
 import java.util.ArrayList;
->>>>>>> 31e0b0d3
 
 /**
  * This class represents an elementary ion.
@@ -16,8 +13,6 @@
 public class ElementaryIon extends Ion {
 
     /**
-<<<<<<< HEAD
-=======
      * Empty default constructor
      */
     public ElementaryIon() {
@@ -26,7 +21,6 @@
     }
 
     /**
->>>>>>> 31e0b0d3
      * Serial number for backward compatibility.
      */
     static final long serialVersionUID = -1578136397635015592L;
