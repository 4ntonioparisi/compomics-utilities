package com.compomics.util.experiment.biology.ions;

<<<<<<< HEAD
=======
import com.compomics.util.db.object.ObjectsDB;
>>>>>>> 31e0b0d3
import com.compomics.util.experiment.biology.atoms.AtomChain;
import com.compomics.util.experiment.biology.ions.impl.PrecursorIon;
import com.compomics.util.experiment.biology.ions.impl.Glycan;
import com.compomics.util.experiment.biology.ions.impl.PeptideFragmentIon;
import com.compomics.util.experiment.biology.ions.impl.TagFragmentIon;
import com.compomics.util.experiment.biology.ions.impl.ReporterIon;
import com.compomics.util.experiment.biology.ions.impl.ElementaryIon;
import com.compomics.util.experiment.biology.ions.impl.RelatedIon;
import com.compomics.util.experiment.biology.ions.impl.ImmoniumIon;
import com.compomics.util.experiment.biology.aminoacids.AminoAcid;
import com.compomics.util.experiment.personalization.ExperimentObject;
import com.compomics.util.pride.CvTerm;
import java.util.ArrayList;
import java.util.Arrays;
import java.util.Collections;
import java.util.HashSet;
import java.util.stream.Collectors;

/**
 * This class models an ion.
 *
 * @author Marc Vaudel
 */
public abstract class Ion extends ExperimentObject {

    /**
<<<<<<< HEAD
=======
     * Empty default constructor
     */
    public Ion() {
    }

    /**
>>>>>>> 31e0b0d3
     * Serial number for backward compatibility.
     */
    static final long serialVersionUID = -1505719074403886934L;
    /**
     * Cache for the neutral losses as string.
     */
    private String neutralLossesAsString = null;

    /**
     * An enumerator of the supported ion types.
     */
    public enum IonType {

        /**
         * Identifier for a peptide fragment ion.
         */
        PEPTIDE_FRAGMENT_ION(0),
        /**
         * A tag fragment ion
         */
        TAG_FRAGMENT_ION(1),
        /**
         * Identifier for an MH ion. The number of H is not represented here.
         */
        PRECURSOR_ION(2),
        /**
         * Identifier for an immonium ion.
         */
        IMMONIUM_ION(3),
        /**
         * Identifier for a reporter ion.
         */
        REPORTER_ION(4),
        /**
         * Identifier for a glycan.
         */
        GLYCAN(5),
        /**
         * Identifier for an elementary ion.
         */
        ELEMENTARY_ION(6),
        /**
         * Identifier for an unknown ion.
         */
        UNKNOWN(7),
        /**
         * Identifier for a related ion.
         */
        RELATED_ION(8);

        /**
         * The index of the type.
         */
        public final int index;

        /**
         * Constructor.
         *
         * @param index the index of the type
         */
        private IonType(int index) {
            this.index = index;
        }
    }
    /**
     * Type of ion.
     */
    protected IonType type = IonType.UNKNOWN;
    /**
     * The theoretic mass.
     * 
     * @deprecated use the double value instead.
     */
    protected Double theoreticMass;
    /**
     * The theoretic mass.
     */
    protected double theoreticMass1;
    /**
     * The atomic composition of the ion.
     */
    protected AtomChain atomChain;

    /**
     * Returns the name of the ion. The name should be short enough to be
     * displayed on a spectrum.
     *
     * @return the name of the ion
     */
    public abstract String getName();

    /**
     * Returns the CV term adapted to the fragment ion. Null if none
     * corresponding.
     *
     * @return the CV term adapted to the fragment ion. Null if none
     * corresponding
     */
    public abstract CvTerm getPrideCvTerm();

    /**
     * Returns the CV term adapted to the fragment ion. Null if none
     * corresponding.
     *
     * @return the CV term adapted to the fragment ion. Null if none
     * corresponding
     */
    public abstract CvTerm getPsiMsCvTerm();

    /**
     * Returns the ion subtype.
     *
     * @return the ion subtype as integer
     */
    public abstract int getSubType();

    /**
     * Returns the subtype as string.
     *
     * @return the subtype as string
     */
    public abstract String getSubTypeAsString();

    /**
     * Returns an array of possible subtypes.
     *
     * @param ionType an array of possible subtypes
     * 
     * @return an array of possible subtypes
     */
    public static int[] getPossibleSubtypes(IonType ionType) {
        switch (ionType) {
            case ELEMENTARY_ION:
                return ElementaryIon.getPossibleSubtypes();
            case GLYCAN:
                return Glycan.getPossibleSubtypes();
            case IMMONIUM_ION:
                return ImmoniumIon.getPossibleSubtypes();
            case PEPTIDE_FRAGMENT_ION:
                return PeptideFragmentIon.getPossibleSubtypes();
            case TAG_FRAGMENT_ION:
                return TagFragmentIon.getPossibleSubtypes();
            case PRECURSOR_ION:
                return PrecursorIon.getPossibleSubtypes();
            case REPORTER_ION:
                return ReporterIon.getPossibleSubtypes();
            case RELATED_ION:
                return RelatedIon.getPossibleSubtypes();
            default:
                throw new UnsupportedOperationException("Not supported yet.");
        }
    }

    /**
     * Returns a hashset of possible subtypes.
     *
     * @param ionType a hashset of possible subtypes
     * 
     * @return a hashset of possible subtypes
     */
    public static HashSet<Integer> getPossibleSubtypesAsSet(IonType ionType) {
        
        int[] possibleSubtypes = getPossibleSubtypes(ionType);
        
        return Arrays.stream(possibleSubtypes)
                .boxed()
                .collect(Collectors.toCollection(HashSet::new));
        
    }

    /**
     * Returns the possible neutral losses of this ion type. An empty list if
     * none.
     *
     * @return the possible neutral losses of this ion type
     */
    public abstract NeutralLoss[] getNeutralLosses();

    /**
     * Indicates whether the ion has a neutral loss.
     *
     * @return a boolean indicating whether the ion has a neutral loss
     */
    public boolean hasNeutralLosses() {
        readDBMode();
        switch (type) {
            case PEPTIDE_FRAGMENT_ION:
            case TAG_FRAGMENT_ION:
            case PRECURSOR_ION:
                NeutralLoss[] neutralLosses = getNeutralLosses();
                return neutralLosses != null && neutralLosses.length > 0;
            default:
                return false;
        }
    }

    /**
     * Returns a boolean indicating whether the ion is the same as another ion.
     *
     * @param anotherIon the other ion
     * @return a boolean indicating whether the ion is the same as another ion
     */
    public abstract boolean isSameAs(Ion anotherIon);

    /**
     * Returns the neutral loss (if any), the empty string if no loss.
     *
     * @return the neutral loss
     */
    public String getNeutralLossesAsString() {
        readDBMode();
        if (neutralLossesAsString == null) {
            neutralLossesAsString = getNeutralLossesAsString(getNeutralLosses());
        }
        return neutralLossesAsString;
    }

    /**
     * Returns the neutral loss (if any), the empty string if no loss.
     *
     * @param neutralLosses the neutral loss (if any)
     * @return the neutral loss
     */
    public static String getNeutralLossesAsString(NeutralLoss[] neutralLosses) {
        if (neutralLosses == null) {
            return "";
        }
        ArrayList<String> names = new ArrayList<>(neutralLosses.length);
        for (NeutralLoss neutralLoss : neutralLosses) {
            names.add(neutralLoss.name);
        }
        Collections.sort(names);
        StringBuilder result = new StringBuilder(4 * neutralLosses.length);
        for (String name : names) {
            result.append('-').append(name);
        }
        return result.toString();
    }

    /**
     * Returns the theoretic mass, from the atomic composition if available,
     * from the theoreticMass field otherwise.
     *
     * @return the theoretic mass
     */
    public double getTheoreticMass() {
        readDBMode();
        if (atomChain != null) {
            return atomChain.getMass();
        }
        return theoreticMass1;
    }

    /**
     * Returns the m/z expected for this ion at the given charge.
     *
     * @param charge the charge of interest
     *
     * @return the m/z expected for this ion
     */
    public double getTheoreticMz(Integer charge) {
        readDBMode();
        double protonMass = ElementaryIon.proton.getTheoreticMass();
        double mz = getTheoreticMass() + protonMass;
        if (charge > 1) {
            mz = (mz + (charge - 1) * protonMass) / charge;
        }
        return mz;
    }

    /**
     * Returns the atomic composition.
     *
     * @return the atomic composition
     */
    public AtomChain getAtomicComposition() {
        readDBMode();
        return atomChain;
    }

    /**
     * Returns the atomic composition.
     *
     * @param atomChain the atomic composition
     */
    public void setAtomicComposition(AtomChain atomChain) {
        writeDBMode();
        this.atomChain = atomChain;
    }

    /**
     * Sets a new theoretic mass.
     *
     * @param theoreticMass a new theoretic mass
     */
    public void setTheoreticMass(double theoreticMass) {
        writeDBMode();
        this.theoreticMass1 = theoreticMass;
    }

    /**
     * Returns the ion type.
     *
     * @return the ion type
     */
    public IonType getType() {
        readDBMode();
        return type;
    }

    /**
     * Returns the implemented ion types.
     *
     * @return the implemented ion types
     */
    public static ArrayList<IonType> getImplementedIonTypes() {
        ArrayList<IonType> result = new ArrayList<>();
        result.add(IonType.ELEMENTARY_ION);
        result.add(IonType.GLYCAN);
        result.add(IonType.IMMONIUM_ION);
        result.add(IonType.PEPTIDE_FRAGMENT_ION);
        result.add(IonType.TAG_FRAGMENT_ION);
        result.add(IonType.PRECURSOR_ION);
        result.add(IonType.REPORTER_ION);
        result.add(IonType.RELATED_ION);
        return result;
    }

    /**
     * Returns the type of ion as string.
     *
     * @return the type of ion as string
     */
    public String getTypeAsString() {
        readDBMode();
        return getTypeAsString(type);
    }

    /**
     * Returns the type of ion as string.
     *
     * @param type the type of ion as string
     * @return the type of ion as string
     */
    public static String getTypeAsString(IonType type) {
        switch (type) {
            case PEPTIDE_FRAGMENT_ION:
                return "Peptide fragment ion";
            case TAG_FRAGMENT_ION:
                return "Tag fragment ion";
            case PRECURSOR_ION:
                return "Precursor ion";
            case IMMONIUM_ION:
                return "Immonium ion";
            case REPORTER_ION:
                return "Reporter ion";
            case GLYCAN:
                return "Glycan";
            case ELEMENTARY_ION:
                return "Elementary ion";
            case RELATED_ION:
                return "Related ion";
            case UNKNOWN:
                return "Unknown ion type";
            default:
                throw new UnsupportedOperationException("No name for ion type " + type + ".");
        }
    }

    /**
     * Convenience method returning a generic ion based on the given ion type.
     *
     * @param ionType the ion type
     * @param subType the ion subtype
     * @param neutralLosses the neutral losses. Null list if none.
     * @return a generic ion
     */
    public static Ion getGenericIon(IonType ionType, int subType, NeutralLoss[] neutralLosses) {
        switch (ionType) {
            case ELEMENTARY_ION:
                return new ElementaryIon("new ElementaryIon", 0.0, subType);
            case GLYCAN:
                return new Glycan("new Glycan", "new Glycan");
            case IMMONIUM_ION:
                return ImmoniumIon.getImmoniumIon(subType);
            case PEPTIDE_FRAGMENT_ION:
                return new PeptideFragmentIon(subType, neutralLosses);
            case TAG_FRAGMENT_ION:
                return new TagFragmentIon(subType, neutralLosses);
            case PRECURSOR_ION:
                return new PrecursorIon(neutralLosses);
            case REPORTER_ION:
                return ReporterIon.getReporterIon(subType);
            case RELATED_ION:
                return new RelatedIon(AminoAcid.A, AtomChain.getAtomChain("H"), -1, false);
            default:
                throw new UnsupportedOperationException("No generic constructor for " + getTypeAsString(ionType) + ".");
        }
    }

    /**
     * Convenience method returning a generic ion based on the given ion type
     * without neutral losses.
     *
     * @param ionType the ion type
     * @param subType the ion subtype
     * @return a generic ion
     */
    public static Ion getGenericIon(IonType ionType, int subType) {
        switch (ionType) {
            case ELEMENTARY_ION:
                return new ElementaryIon("new ElementaryIon", 0.0, subType);
            case GLYCAN:
                return new Glycan("new Glycon", "new Glycon");
            case IMMONIUM_ION:
                return ImmoniumIon.getImmoniumIon(subType);
            case PEPTIDE_FRAGMENT_ION:
                return new PeptideFragmentIon(subType);
            case TAG_FRAGMENT_ION:
                return new TagFragmentIon(subType);
            case PRECURSOR_ION:
                return new PrecursorIon();
            case REPORTER_ION:
                return ReporterIon.getReporterIon(subType);
            case RELATED_ION:
                return new RelatedIon(AminoAcid.A, AtomChain.getAtomChain("H"), -1, false);
            default:
                throw new UnsupportedOperationException("No generic constructor for " + getTypeAsString(ionType) + ".");
        }
    }
}<|MERGE_RESOLUTION|>--- conflicted
+++ resolved
@@ -1,9 +1,6 @@
 package com.compomics.util.experiment.biology.ions;
 
-<<<<<<< HEAD
-=======
 import com.compomics.util.db.object.ObjectsDB;
->>>>>>> 31e0b0d3
 import com.compomics.util.experiment.biology.atoms.AtomChain;
 import com.compomics.util.experiment.biology.ions.impl.PrecursorIon;
 import com.compomics.util.experiment.biology.ions.impl.Glycan;
@@ -30,15 +27,12 @@
 public abstract class Ion extends ExperimentObject {
 
     /**
-<<<<<<< HEAD
-=======
      * Empty default constructor
      */
     public Ion() {
     }
 
     /**
->>>>>>> 31e0b0d3
      * Serial number for backward compatibility.
      */
     static final long serialVersionUID = -1505719074403886934L;
