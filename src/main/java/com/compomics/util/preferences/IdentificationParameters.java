--- conflicted
+++ resolved
@@ -1,629 +1,618 @@
-package com.compomics.util.preferences;
-
-import com.compomics.util.Util;
-import com.compomics.util.experiment.identification.filtering.PeptideAssumptionFilter;
-import com.compomics.util.experiment.identification.spectrum_annotation.AnnotationSettings;
-import com.compomics.util.experiment.biology.NeutralLoss;
-import com.compomics.util.experiment.identification.identification_parameters.SearchParameters;
-import com.compomics.util.io.SerializationUtils;
-import com.compomics.util.io.json.marshallers.IdentificationParametersMarshaller;
-import java.io.File;
-import java.io.IOException;
-import java.io.Serializable;
-
-/**
- * Generic class grouping the parameters used for protein identification.
- *
- * @author Marc Vaudel
- * @author Harald Barsnes
- */
-public class IdentificationParameters implements Serializable, MarshallableParameter {
-
-    /**
-     * Serial number for backward compatibility.
-     */
-    static final long serialVersionUID = -5516259326385167746L;
-    /**
-     * Name of the type of marshalled parameter.
-     */
-    private String marshallableParameterType = null;
-    /**
-     * The name of the parameters.
-     */
-    private String name;
-    /**
-     * The description of the parameters.
-     */
-    private String description;
-    /**
-     * Indicates whether the description is automatically generated.
-     */
-    private Boolean defaultDescription = true;
-    /**
-     * The parameters used for the spectrum matching.
-     */
-    private SearchParameters searchParameters;
-    /**
-     * The peak annotation preferences.
-     */
-    private AnnotationSettings annotationSettings;
-    /**
-     * The peptide to protein matching preferences.
-     */
-    private SequenceMatchingPreferences sequenceMatchingPreferences;
-    /**
-     * The gene preferences.
-     */
-    private GenePreferences genePreferences;
-    /**
-     * The PSM scores to use.
-     */
-    private PsmScoringPreferences psmScoringPreferences;
-    /**
-     * The PSM filter.
-     */
-    private PeptideAssumptionFilter peptideAssumptionFilter;
-    /**
-     * The PTM localization scoring preferences.
-     */
-    private PTMScoringPreferences ptmScoringPreferences;
-    /**
-     * The protein inference preferences.
-     */
-    private ProteinInferencePreferences proteinInferencePreferences;
-    /**
-     * The identification validation preferences.
-     */
-    private IdMatchValidationPreferences idValidationPreferences;
-    /**
-     * The fraction settings.
-     */
-    private FractionSettings fractionSettings;
-
-    /**
-     * Creates empty identification parameters.
-     */
-    public IdentificationParameters() {
-    }
-
-    /**
-     * Creates default identification parameters from the given search
-     * parameters.
-     *
-     * @param searchParameters the search parameters
-     */
-    public IdentificationParameters(SearchParameters searchParameters) {
-        this.searchParameters = searchParameters;
-        setParametersFromSearch(searchParameters);
-    }
-
-    /**
-     * Constructor.
-     *
-     * @param name the name of the parameters
-     * @param description the description
-     * @param searchParameters the search parameters
-     * @param annotationSettings the annotation preferences
-     * @param sequenceMatchingPreferences the sequence matching preferences
-     * @param genePreferences the gene preferences
-     * @param psmScoringPreferences the PSM scoring preferences
-     * @param peptideAssumptionFilter the peptide assumption filters
-     * @param ptmScoringPreferences the PTM localization scoring preferences
-     * @param proteinInferencePreferences the protein inference preferences
-     * @param idValidationPreferences the matches validation preferences
-     * @param fractionSettings the fraction settings
-     */
-    public IdentificationParameters(String name, String description, SearchParameters searchParameters, AnnotationSettings annotationSettings,
-            SequenceMatchingPreferences sequenceMatchingPreferences, GenePreferences genePreferences, PsmScoringPreferences psmScoringPreferences,
-            PeptideAssumptionFilter peptideAssumptionFilter, PTMScoringPreferences ptmScoringPreferences, ProteinInferencePreferences proteinInferencePreferences,
-            IdMatchValidationPreferences idValidationPreferences, FractionSettings fractionSettings) {
-        this.name = name;
-        this.description = description;
-        this.searchParameters = searchParameters;
-        this.annotationSettings = annotationSettings;
-        this.sequenceMatchingPreferences = sequenceMatchingPreferences;
-        this.genePreferences = genePreferences;
-        this.psmScoringPreferences = psmScoringPreferences;
-        this.peptideAssumptionFilter = peptideAssumptionFilter;
-        this.ptmScoringPreferences = ptmScoringPreferences;
-        this.proteinInferencePreferences = proteinInferencePreferences;
-        this.idValidationPreferences = idValidationPreferences;
-        this.fractionSettings = fractionSettings;
-    }
-
-    /**
-     * Returns the parameters used for the spectrum matching.
-     *
-     * @return the parameters used for the spectrum matching
-     */
-    public SearchParameters getSearchParameters() {
-        return searchParameters;
-    }
-
-    /**
-     * Sets the parameters used for the spectrum matching.
-     *
-     * @param searchParameters the parameters used for the spectrum matching
-     */
-    public void setSearchParameters(SearchParameters searchParameters) {
-        this.searchParameters = searchParameters;
-        if (defaultDescription || description == null || description.length() == 0) {
-            setDescription(searchParameters.getShortDescription(), true);
-        }
-    }
-
-    /**
-     * Returns the relative tolerance in ppm corresponding to the absolute
-     * tolerance in Dalton at the given reference mass.
-     *
-     * @param daltonTolerance the absolute tolerance in Dalton
-     * @param refMass the reference mass in Dalton
-     *
-     * @return the relative tolerance in ppm
-     */
-    public static double getPpmTolerance(double daltonTolerance, double refMass) {
-        double result = daltonTolerance / refMass * 1000000;
-        return result;
-    }
-
-    /**
-     * Returns the absolute tolerance in Dalton corresponding to the relative
-     * tolerance in ppm at the given reference mass.
-     *
-     * @param ppmTolerance the absolute tolerance in ppm
-     * @param refMass the reference mass in Dalton
-     *
-     * @return the relative tolerance in ppm
-     */
-    public static double getDaTolerance(double ppmTolerance, double refMass) {
-        double result = ppmTolerance / 1000000 * refMass;
-        return result;
-    }
-
-    /**
-     * Returns the annotation preferences used for identification.
-     *
-     * @return the annotation preferences used for identification
-     */
-    public AnnotationSettings getAnnotationPreferences() {
-        if (annotationSettings == null) { // Backward compatibility
-            annotationSettings = new AnnotationSettings();
-            annotationSettings.setPreferencesFromSearchParameters(searchParameters);
-        }
-        return annotationSettings;
-    }
-
-    /**
-     * Sets the annotation preferences used for identification.
-     *
-     * @param annotationSettings the annotation preferences used for
-     * identification
-     */
-    public void setAnnotationSettings(AnnotationSettings annotationSettings) {
-        this.annotationSettings = annotationSettings;
-    }
-
-    /**
-     * Returns the filter used when importing PSMs.
-     *
-     * @return the filter used when importing PSMs
-     */
-    public PeptideAssumptionFilter getPeptideAssumptionFilter() {
-        return peptideAssumptionFilter;
-    }
-
-    /**
-     * Sets the filter used when importing PSMs.
-     *
-     * @param peptideAssumptionFilter the filter used when importing PSMs
-     */
-    public void setIdFilter(PeptideAssumptionFilter peptideAssumptionFilter) {
-        this.peptideAssumptionFilter = peptideAssumptionFilter;
-    }
-
-    /**
-     * Returns the scoring preferences used when scoring PSMs.
-     *
-     * @return the scoring preferences used when scoring PSMs
-     */
-    public PsmScoringPreferences getPsmScoringPreferences() {
-        return psmScoringPreferences;
-    }
-
-    /**
-     * Sets the scoring preferences used when scoring PSMs.
-     *
-     * @param psmScoringPreferences the scoring preferences used when scoring
-     * PSMs
-     */
-    public void setPsmScoringPreferences(PsmScoringPreferences psmScoringPreferences) {
-        this.psmScoringPreferences = psmScoringPreferences;
-    }
-
-    /**
-     * Returns the PTM localization scoring preferences.
-     *
-     * @return the PTM localization scoring preferences
-     */
-    public PTMScoringPreferences getPtmScoringPreferences() {
-        return ptmScoringPreferences;
-    }
-
-    /**
-     * Sets the PTM localization scoring preferences.
-     *
-     * @param ptmScoringPreferences the PTM localization scoring preferences
-     */
-    public void setPtmScoringPreferences(PTMScoringPreferences ptmScoringPreferences) {
-        this.ptmScoringPreferences = ptmScoringPreferences;
-    }
-
-    /**
-     * Returns the sequence matching preferences.
-     *
-     * @return the sequence matching preferences
-     */
-    public SequenceMatchingPreferences getSequenceMatchingPreferences() {
-        return sequenceMatchingPreferences;
-    }
-
-    /**
-     * Sets the sequence matching preferences.
-     *
-     * @param sequenceMatchingPreferences the sequence matching preferences
-     */
-    public void setSequenceMatchingPreferences(SequenceMatchingPreferences sequenceMatchingPreferences) {
-        this.sequenceMatchingPreferences = sequenceMatchingPreferences;
-    }
-
-    /**
-     * Returns the identification matches validation preferences.
-     *
-     * @return the identification matches validation preferences
-     */
-    public IdMatchValidationPreferences getIdValidationPreferences() {
-        return idValidationPreferences;
-    }
-
-    /**
-     * Sets the identification matches validation preferences.
-     *
-     * @param idValidationPreferences the identification matches validation
-     * preferences
-     */
-    public void setIdValidationPreferences(IdMatchValidationPreferences idValidationPreferences) {
-        this.idValidationPreferences = idValidationPreferences;
-    }
-
-    /**
-     * Returns the protein inference preferences.
-     *
-     * @return the protein inference preferences
-     */
-    public ProteinInferencePreferences getProteinInferencePreferences() {
-        return proteinInferencePreferences;
-    }
-
-    /**
-     * Sets the protein inference preferences.
-     *
-     * @param proteinInferencePreferences the protein inference preferences
-     */
-    public void setProteinInferencePreferences(ProteinInferencePreferences proteinInferencePreferences) {
-        this.proteinInferencePreferences = proteinInferencePreferences;
-    }
-
-    /**
-     * Returns the gene preferences.
-     *
-     * @return the gene preferences
-     */
-    public GenePreferences getGenePreferences() {
-        return genePreferences;
-    }
-
-    /**
-     * Sets the gene preferences.
-     *
-     * @param genePreferences the gene preferences
-     */
-    public void setGenePreferences(GenePreferences genePreferences) {
-        this.genePreferences = genePreferences;
-    }
-
-    /**
-     * Returns the fraction settings.
-     *
-     * @return the fraction settings
-     */
-    public FractionSettings getFractionSettings() {
-        if (fractionSettings == null) { // Backward compatibility
-            return new FractionSettings();
-        }
-        return fractionSettings;
-    }
-
-    /**
-     * Sets the fraction settings.
-     *
-     * @param fractionSettings the fraction settings
-     */
-    public void setFractionSettings(FractionSettings fractionSettings) {
-        this.fractionSettings = fractionSettings;
-    }
-
-    /**
-     * Loads the identification parameters from a file. If the given file is a
-     * search parameters file, default identification parameters are inferred.
-     *
-     * @param identificationParametersFile the file
-     *
-     * @return the parameters
-     *
-     * @throws IOException if an IOException occurs
-     * @throws ClassNotFoundException if a ClassNotFoundException occurs
-     */
-    public static IdentificationParameters getIdentificationParameters(File identificationParametersFile) throws IOException, ClassNotFoundException {
-
-        Object savedObject;
-
-        try {
-
-            // Try as json file
-            IdentificationParametersMarshaller jsonMarshaller = new IdentificationParametersMarshaller();
-            Class expectedObjectType = DummyParameters.class;
-            Object object = jsonMarshaller.fromJson(expectedObjectType, identificationParametersFile);
-            DummyParameters dummyParameters = (DummyParameters) object;
-            if (dummyParameters.getType() == MarshallableParameter.Type.search_parameters) {
-                expectedObjectType = SearchParameters.class;
-                savedObject = jsonMarshaller.fromJson(expectedObjectType, identificationParametersFile);
-            } else if (dummyParameters.getType() == MarshallableParameter.Type.identification_parameters) {
-                expectedObjectType = IdentificationParameters.class;
-                savedObject = jsonMarshaller.fromJson(expectedObjectType, identificationParametersFile);
-            } else {
-                throw new IllegalArgumentException("Parameters file " + identificationParametersFile + " not recognized.");
-            }
-
-        } catch (Exception e1) {
-
-            try {
-                // Try serialized java object
-                savedObject = SerializationUtils.readObject(identificationParametersFile);
-
-            } catch (Exception e2) {
-                e1.printStackTrace();
-                e2.printStackTrace();
-                throw new IllegalArgumentException("Parameters file " + identificationParametersFile + " not recognized.");
-            }
-        }
-
-        IdentificationParameters identificationParameters;
-        if (savedObject instanceof SearchParameters) {
-            SearchParameters searchParameters = (SearchParameters) savedObject;
-            identificationParameters = new IdentificationParameters(searchParameters);
-            identificationParameters.setName(Util.removeExtension(identificationParametersFile.getName()));
-        } else if (savedObject instanceof IdentificationParameters) {
-            identificationParameters = (IdentificationParameters) savedObject;
-        } else {
-            throw new UnsupportedOperationException("Parameters of type " + savedObject.getClass() + " not supported.");
-        }
-
-        return identificationParameters;
-    }
-
-    /**
-     * Saves the identification parameters to a file.
-     *
-     * @param identificationParameters the identification parameters
-     * @param identificationParametersFile the file
-     *
-     * @throws IOException if an IOException occurs
-     */
-    public static void saveIdentificationParameters(IdentificationParameters identificationParameters, File identificationParametersFile) throws IOException {
-
-        // Temporary fix for the parameters not in utilities
-        IdMatchValidationPreferences idMatchValidationPreferences = identificationParameters.getIdValidationPreferences();
-        if (idMatchValidationPreferences != null) {
-            ValidationQCPreferences validationQCPreferences = idMatchValidationPreferences.getValidationQCPreferences();
-            if (validationQCPreferences != null) {
-                idMatchValidationPreferences.setValidationQCPreferences(null);
-            }
-        }
-
-        // Save to json file
-        IdentificationParametersMarshaller jsonMarshaller = new IdentificationParametersMarshaller();
-        identificationParameters.setType();
-        jsonMarshaller.saveObjectToJson(identificationParameters, identificationParametersFile);
-
-    }
-
-    /**
-     * Returns the name of the parameters.
-     *
-     * @return the name of the parameters
-     */
-    public String getName() {
-        return name;
-    }
-
-    /**
-     * Sets the name of the parameters.
-     *
-     * @param name the name of the parameters
-     */
-    public void setName(String name) {
-        this.name = name;
-    }
-
-    /**
-     * Returns the description of the parameters.
-     *
-     * @return the description of the parameters
-     */
-    public String getDescription() {
-        return description;
-    }
-
-    /**
-     * Indicates whether the description is automatically generated.
-     *
-     * @return a boolean indicating whether the description is automatically
-     * generated
-     */
-    public Boolean getDefaultDescription() {
-        if (defaultDescription == null) {
-            return false;
-        }
-        return defaultDescription;
-    }
-
-    /**
-     * Sets the description of the parameters.
-     *
-     * @param description the description of the parameters
-     * @param automaticallyGenerated boolean indicating whether the description
-     * is automatically generated
-     */
-    public void setDescription(String description, boolean automaticallyGenerated) {
-        this.description = description;
-        this.defaultDescription = automaticallyGenerated;
-    }
-
-    /**
-     * Sets identification parameters based on given search parameters.
-     *
-     * @param searchParameters the parameters used for the search
-     */
-    public void setParametersFromSearch(SearchParameters searchParameters) {
-        setSearchParameters(searchParameters);
-        annotationSettings = new AnnotationSettings();
-        annotationSettings.addNeutralLoss(NeutralLoss.H2O);
-        annotationSettings.addNeutralLoss(NeutralLoss.NH3);
-        if (searchParameters != null) {
-            annotationSettings.setPreferencesFromSearchParameters(searchParameters);
-        }
-        annotationSettings.setIntensityLimit(0.75);
-        annotationSettings.setAutomaticAnnotation(true);
-        peptideAssumptionFilter = new PeptideAssumptionFilter();
-        if (searchParameters != null) {
-            peptideAssumptionFilter.setFilterFromSearchParameters(searchParameters);
-        }
-        if (psmScoringPreferences == null) {
-            psmScoringPreferences = new PsmScoringPreferences();
-        }
-        if (ptmScoringPreferences == null) {
-            ptmScoringPreferences = new PTMScoringPreferences();
-        }
-        if (sequenceMatchingPreferences == null) {
-            sequenceMatchingPreferences = SequenceMatchingPreferences.getDefaultSequenceMatching();
-        }
-        if (genePreferences == null) {
-            genePreferences = new GenePreferences();
-        }
-        if (proteinInferencePreferences == null) {
-            proteinInferencePreferences = new ProteinInferencePreferences();
-            if (searchParameters.getFastaFile() != null) {
-                proteinInferencePreferences.setProteinSequenceDatabase(searchParameters.getFastaFile());
-            }
-        }
-        if (idValidationPreferences == null) {
-            idValidationPreferences = new IdMatchValidationPreferences();
-        }
-        if (fractionSettings == null) {
-            fractionSettings = new FractionSettings();
-        }
-        setDescription(searchParameters.getShortDescription(), true);
-    }
-
-    @Override
-    public void setType() {
-        marshallableParameterType = Type.identification_parameters.name();
-    }
-
-    @Override
-    public Type getType() {
-        if (marshallableParameterType == null) {
-            return null;
-        }
-        return Type.valueOf(marshallableParameterType);
-    }
-
-    /**
-<<<<<<< HEAD
-     * Returns true if the identification parameter objects have identical
-=======
-     * Returns true of the identification parameter objects have identical
->>>>>>> 3fb92330
-     * settings.
-     *
-     * @param otherIdentificationParameters the parameters to compare to
-     *
-<<<<<<< HEAD
-     * @return true if the identification parameter objects have identical
-=======
-     * @return true of the identification parameter objects have identical
->>>>>>> 3fb92330
-     * settings
-     */
-    public boolean equals(IdentificationParameters otherIdentificationParameters) {
-
-<<<<<<< HEAD
-        if (otherIdentificationParameters == null) {
-            return false;
-        }
-
-        if (!idValidationPreferences.equals(otherIdentificationParameters.getIdValidationPreferences())) {
-            return false;
-        }
-
-        return equalsExceptValidationPreferences(otherIdentificationParameters);
-    }
-
-    /**
-     * Returns true if the identification parameter objects have identical
-     * settings except for the validation preferences.
-     *
-     * @param otherIdentificationParameters the parameters to compare to
-     *
-     * @return true if the identification parameter objects have identical
-     * settings except for the validation preferences
-     */
-    public boolean equalsExceptValidationPreferences(IdentificationParameters otherIdentificationParameters) {
-
-=======
->>>>>>> 3fb92330
-        if (otherIdentificationParameters == null) {
-            return false;
-        }
-
-        if (!searchParameters.equals(otherIdentificationParameters.getSearchParameters())) {
-            return false;
-        }
-        if (!annotationSettings.isSameAs(otherIdentificationParameters.getAnnotationPreferences())) {
-            return false;
-        }
-        if (!sequenceMatchingPreferences.isSameAs(otherIdentificationParameters.getSequenceMatchingPreferences())) {
-            return false;
-        }
-        if (!genePreferences.equals(otherIdentificationParameters.getGenePreferences())) {
-            return false;
-        }
-        if (!psmScoringPreferences.equals(otherIdentificationParameters.getPsmScoringPreferences())) {
-            return false;
-        }
-        if (!peptideAssumptionFilter.isSameAs(otherIdentificationParameters.getPeptideAssumptionFilter())) {
-            return false;
-        }
-        if (!ptmScoringPreferences.equals(otherIdentificationParameters.getPtmScoringPreferences())) {
-            return false;
-        }
-        if (!proteinInferencePreferences.equals(otherIdentificationParameters.getProteinInferencePreferences())) {
-            return false;
-        }
-        if (!fractionSettings.isSameAs(otherIdentificationParameters.getFractionSettings())) {
-            return false;
-        }
-
-        return true;
-    }
-}
+package com.compomics.util.preferences;
+
+import com.compomics.util.Util;
+import com.compomics.util.experiment.identification.filtering.PeptideAssumptionFilter;
+import com.compomics.util.experiment.identification.spectrum_annotation.AnnotationSettings;
+import com.compomics.util.experiment.biology.NeutralLoss;
+import com.compomics.util.experiment.identification.identification_parameters.SearchParameters;
+import com.compomics.util.io.SerializationUtils;
+import com.compomics.util.io.json.marshallers.IdentificationParametersMarshaller;
+import java.io.File;
+import java.io.IOException;
+import java.io.Serializable;
+
+/**
+ * Generic class grouping the parameters used for protein identification.
+ *
+ * @author Marc Vaudel
+ * @author Harald Barsnes
+ */
+public class IdentificationParameters implements Serializable, MarshallableParameter {
+
+    /**
+     * Serial number for backward compatibility.
+     */
+    static final long serialVersionUID = -5516259326385167746L;
+    /**
+     * Name of the type of marshalled parameter.
+     */
+    private String marshallableParameterType = null;
+    /**
+     * The name of the parameters.
+     */
+    private String name;
+    /**
+     * The description of the parameters.
+     */
+    private String description;
+    /**
+     * Indicates whether the description is automatically generated.
+     */
+    private Boolean defaultDescription = true;
+    /**
+     * The parameters used for the spectrum matching.
+     */
+    private SearchParameters searchParameters;
+    /**
+     * The peak annotation preferences.
+     */
+    private AnnotationSettings annotationSettings;
+    /**
+     * The peptide to protein matching preferences.
+     */
+    private SequenceMatchingPreferences sequenceMatchingPreferences;
+    /**
+     * The gene preferences.
+     */
+    private GenePreferences genePreferences;
+    /**
+     * The PSM scores to use.
+     */
+    private PsmScoringPreferences psmScoringPreferences;
+    /**
+     * The PSM filter.
+     */
+    private PeptideAssumptionFilter peptideAssumptionFilter;
+    /**
+     * The PTM localization scoring preferences.
+     */
+    private PTMScoringPreferences ptmScoringPreferences;
+    /**
+     * The protein inference preferences.
+     */
+    private ProteinInferencePreferences proteinInferencePreferences;
+    /**
+     * The identification validation preferences.
+     */
+    private IdMatchValidationPreferences idValidationPreferences;
+    /**
+     * The fraction settings.
+     */
+    private FractionSettings fractionSettings;
+
+    /**
+     * Creates empty identification parameters.
+     */
+    public IdentificationParameters() {
+    }
+
+    /**
+     * Creates default identification parameters from the given search
+     * parameters.
+     *
+     * @param searchParameters the search parameters
+     */
+    public IdentificationParameters(SearchParameters searchParameters) {
+        this.searchParameters = searchParameters;
+        setParametersFromSearch(searchParameters);
+    }
+
+    /**
+     * Constructor.
+     *
+     * @param name the name of the parameters
+     * @param description the description
+     * @param searchParameters the search parameters
+     * @param annotationSettings the annotation preferences
+     * @param sequenceMatchingPreferences the sequence matching preferences
+     * @param genePreferences the gene preferences
+     * @param psmScoringPreferences the PSM scoring preferences
+     * @param peptideAssumptionFilter the peptide assumption filters
+     * @param ptmScoringPreferences the PTM localization scoring preferences
+     * @param proteinInferencePreferences the protein inference preferences
+     * @param idValidationPreferences the matches validation preferences
+     * @param fractionSettings the fraction settings
+     */
+    public IdentificationParameters(String name, String description, SearchParameters searchParameters, AnnotationSettings annotationSettings,
+            SequenceMatchingPreferences sequenceMatchingPreferences, GenePreferences genePreferences, PsmScoringPreferences psmScoringPreferences,
+            PeptideAssumptionFilter peptideAssumptionFilter, PTMScoringPreferences ptmScoringPreferences, ProteinInferencePreferences proteinInferencePreferences,
+            IdMatchValidationPreferences idValidationPreferences, FractionSettings fractionSettings) {
+        this.name = name;
+        this.description = description;
+        this.searchParameters = searchParameters;
+        this.annotationSettings = annotationSettings;
+        this.sequenceMatchingPreferences = sequenceMatchingPreferences;
+        this.genePreferences = genePreferences;
+        this.psmScoringPreferences = psmScoringPreferences;
+        this.peptideAssumptionFilter = peptideAssumptionFilter;
+        this.ptmScoringPreferences = ptmScoringPreferences;
+        this.proteinInferencePreferences = proteinInferencePreferences;
+        this.idValidationPreferences = idValidationPreferences;
+        this.fractionSettings = fractionSettings;
+    }
+
+    /**
+     * Returns the parameters used for the spectrum matching.
+     *
+     * @return the parameters used for the spectrum matching
+     */
+    public SearchParameters getSearchParameters() {
+        return searchParameters;
+    }
+
+    /**
+     * Sets the parameters used for the spectrum matching.
+     *
+     * @param searchParameters the parameters used for the spectrum matching
+     */
+    public void setSearchParameters(SearchParameters searchParameters) {
+        this.searchParameters = searchParameters;
+        if (defaultDescription || description == null || description.length() == 0) {
+            setDescription(searchParameters.getShortDescription(), true);
+        }
+    }
+
+    /**
+     * Returns the relative tolerance in ppm corresponding to the absolute
+     * tolerance in Dalton at the given reference mass.
+     *
+     * @param daltonTolerance the absolute tolerance in Dalton
+     * @param refMass the reference mass in Dalton
+     *
+     * @return the relative tolerance in ppm
+     */
+    public static double getPpmTolerance(double daltonTolerance, double refMass) {
+        double result = daltonTolerance / refMass * 1000000;
+        return result;
+    }
+
+    /**
+     * Returns the absolute tolerance in Dalton corresponding to the relative
+     * tolerance in ppm at the given reference mass.
+     *
+     * @param ppmTolerance the absolute tolerance in ppm
+     * @param refMass the reference mass in Dalton
+     *
+     * @return the relative tolerance in ppm
+     */
+    public static double getDaTolerance(double ppmTolerance, double refMass) {
+        double result = ppmTolerance / 1000000 * refMass;
+        return result;
+    }
+
+    /**
+     * Returns the annotation preferences used for identification.
+     *
+     * @return the annotation preferences used for identification
+     */
+    public AnnotationSettings getAnnotationPreferences() {
+        if (annotationSettings == null) { // Backward compatibility
+            annotationSettings = new AnnotationSettings();
+            annotationSettings.setPreferencesFromSearchParameters(searchParameters);
+        }
+        return annotationSettings;
+    }
+
+    /**
+     * Sets the annotation preferences used for identification.
+     *
+     * @param annotationSettings the annotation preferences used for
+     * identification
+     */
+    public void setAnnotationSettings(AnnotationSettings annotationSettings) {
+        this.annotationSettings = annotationSettings;
+    }
+
+    /**
+     * Returns the filter used when importing PSMs.
+     *
+     * @return the filter used when importing PSMs
+     */
+    public PeptideAssumptionFilter getPeptideAssumptionFilter() {
+        return peptideAssumptionFilter;
+    }
+
+    /**
+     * Sets the filter used when importing PSMs.
+     *
+     * @param peptideAssumptionFilter the filter used when importing PSMs
+     */
+    public void setIdFilter(PeptideAssumptionFilter peptideAssumptionFilter) {
+        this.peptideAssumptionFilter = peptideAssumptionFilter;
+    }
+
+    /**
+     * Returns the scoring preferences used when scoring PSMs.
+     *
+     * @return the scoring preferences used when scoring PSMs
+     */
+    public PsmScoringPreferences getPsmScoringPreferences() {
+        return psmScoringPreferences;
+    }
+
+    /**
+     * Sets the scoring preferences used when scoring PSMs.
+     *
+     * @param psmScoringPreferences the scoring preferences used when scoring
+     * PSMs
+     */
+    public void setPsmScoringPreferences(PsmScoringPreferences psmScoringPreferences) {
+        this.psmScoringPreferences = psmScoringPreferences;
+    }
+
+    /**
+     * Returns the PTM localization scoring preferences.
+     *
+     * @return the PTM localization scoring preferences
+     */
+    public PTMScoringPreferences getPtmScoringPreferences() {
+        return ptmScoringPreferences;
+    }
+
+    /**
+     * Sets the PTM localization scoring preferences.
+     *
+     * @param ptmScoringPreferences the PTM localization scoring preferences
+     */
+    public void setPtmScoringPreferences(PTMScoringPreferences ptmScoringPreferences) {
+        this.ptmScoringPreferences = ptmScoringPreferences;
+    }
+
+    /**
+     * Returns the sequence matching preferences.
+     *
+     * @return the sequence matching preferences
+     */
+    public SequenceMatchingPreferences getSequenceMatchingPreferences() {
+        return sequenceMatchingPreferences;
+    }
+
+    /**
+     * Sets the sequence matching preferences.
+     *
+     * @param sequenceMatchingPreferences the sequence matching preferences
+     */
+    public void setSequenceMatchingPreferences(SequenceMatchingPreferences sequenceMatchingPreferences) {
+        this.sequenceMatchingPreferences = sequenceMatchingPreferences;
+    }
+
+    /**
+     * Returns the identification matches validation preferences.
+     *
+     * @return the identification matches validation preferences
+     */
+    public IdMatchValidationPreferences getIdValidationPreferences() {
+        return idValidationPreferences;
+    }
+
+    /**
+     * Sets the identification matches validation preferences.
+     *
+     * @param idValidationPreferences the identification matches validation
+     * preferences
+     */
+    public void setIdValidationPreferences(IdMatchValidationPreferences idValidationPreferences) {
+        this.idValidationPreferences = idValidationPreferences;
+    }
+
+    /**
+     * Returns the protein inference preferences.
+     *
+     * @return the protein inference preferences
+     */
+    public ProteinInferencePreferences getProteinInferencePreferences() {
+        return proteinInferencePreferences;
+    }
+
+    /**
+     * Sets the protein inference preferences.
+     *
+     * @param proteinInferencePreferences the protein inference preferences
+     */
+    public void setProteinInferencePreferences(ProteinInferencePreferences proteinInferencePreferences) {
+        this.proteinInferencePreferences = proteinInferencePreferences;
+    }
+
+    /**
+     * Returns the gene preferences.
+     *
+     * @return the gene preferences
+     */
+    public GenePreferences getGenePreferences() {
+        return genePreferences;
+    }
+
+    /**
+     * Sets the gene preferences.
+     *
+     * @param genePreferences the gene preferences
+     */
+    public void setGenePreferences(GenePreferences genePreferences) {
+        this.genePreferences = genePreferences;
+    }
+
+    /**
+     * Returns the fraction settings.
+     *
+     * @return the fraction settings
+     */
+    public FractionSettings getFractionSettings() {
+        if (fractionSettings == null) { // Backward compatibility
+            return new FractionSettings();
+        }
+        return fractionSettings;
+    }
+
+    /**
+     * Sets the fraction settings.
+     *
+     * @param fractionSettings the fraction settings
+     */
+    public void setFractionSettings(FractionSettings fractionSettings) {
+        this.fractionSettings = fractionSettings;
+    }
+
+    /**
+     * Loads the identification parameters from a file. If the given file is a
+     * search parameters file, default identification parameters are inferred.
+     *
+     * @param identificationParametersFile the file
+     *
+     * @return the parameters
+     *
+     * @throws IOException if an IOException occurs
+     * @throws ClassNotFoundException if a ClassNotFoundException occurs
+     */
+    public static IdentificationParameters getIdentificationParameters(File identificationParametersFile) throws IOException, ClassNotFoundException {
+
+        Object savedObject;
+
+        try {
+
+            // Try as json file
+            IdentificationParametersMarshaller jsonMarshaller = new IdentificationParametersMarshaller();
+            Class expectedObjectType = DummyParameters.class;
+            Object object = jsonMarshaller.fromJson(expectedObjectType, identificationParametersFile);
+            DummyParameters dummyParameters = (DummyParameters) object;
+            if (dummyParameters.getType() == MarshallableParameter.Type.search_parameters) {
+                expectedObjectType = SearchParameters.class;
+                savedObject = jsonMarshaller.fromJson(expectedObjectType, identificationParametersFile);
+            } else if (dummyParameters.getType() == MarshallableParameter.Type.identification_parameters) {
+                expectedObjectType = IdentificationParameters.class;
+                savedObject = jsonMarshaller.fromJson(expectedObjectType, identificationParametersFile);
+            } else {
+                throw new IllegalArgumentException("Parameters file " + identificationParametersFile + " not recognized.");
+            }
+
+        } catch (Exception e1) {
+
+            try {
+                // Try serialized java object
+                savedObject = SerializationUtils.readObject(identificationParametersFile);
+
+            } catch (Exception e2) {
+                e1.printStackTrace();
+                e2.printStackTrace();
+                throw new IllegalArgumentException("Parameters file " + identificationParametersFile + " not recognized.");
+            }
+        }
+
+        IdentificationParameters identificationParameters;
+        if (savedObject instanceof SearchParameters) {
+            SearchParameters searchParameters = (SearchParameters) savedObject;
+            identificationParameters = new IdentificationParameters(searchParameters);
+            identificationParameters.setName(Util.removeExtension(identificationParametersFile.getName()));
+        } else if (savedObject instanceof IdentificationParameters) {
+            identificationParameters = (IdentificationParameters) savedObject;
+        } else {
+            throw new UnsupportedOperationException("Parameters of type " + savedObject.getClass() + " not supported.");
+        }
+
+        return identificationParameters;
+    }
+
+    /**
+     * Saves the identification parameters to a file.
+     *
+     * @param identificationParameters the identification parameters
+     * @param identificationParametersFile the file
+     *
+     * @throws IOException if an IOException occurs
+     */
+    public static void saveIdentificationParameters(IdentificationParameters identificationParameters, File identificationParametersFile) throws IOException {
+
+        // Temporary fix for the parameters not in utilities
+        IdMatchValidationPreferences idMatchValidationPreferences = identificationParameters.getIdValidationPreferences();
+        if (idMatchValidationPreferences != null) {
+            ValidationQCPreferences validationQCPreferences = idMatchValidationPreferences.getValidationQCPreferences();
+            if (validationQCPreferences != null) {
+                idMatchValidationPreferences.setValidationQCPreferences(null);
+            }
+        }
+
+        // Save to json file
+        IdentificationParametersMarshaller jsonMarshaller = new IdentificationParametersMarshaller();
+        identificationParameters.setType();
+        jsonMarshaller.saveObjectToJson(identificationParameters, identificationParametersFile);
+
+    }
+
+    /**
+     * Returns the name of the parameters.
+     *
+     * @return the name of the parameters
+     */
+    public String getName() {
+        return name;
+    }
+
+    /**
+     * Sets the name of the parameters.
+     *
+     * @param name the name of the parameters
+     */
+    public void setName(String name) {
+        this.name = name;
+    }
+
+    /**
+     * Returns the description of the parameters.
+     *
+     * @return the description of the parameters
+     */
+    public String getDescription() {
+        return description;
+    }
+
+    /**
+     * Indicates whether the description is automatically generated.
+     *
+     * @return a boolean indicating whether the description is automatically
+     * generated
+     */
+    public Boolean getDefaultDescription() {
+        if (defaultDescription == null) {
+            return false;
+        }
+        return defaultDescription;
+    }
+
+    /**
+     * Sets the description of the parameters.
+     *
+     * @param description the description of the parameters
+     * @param automaticallyGenerated boolean indicating whether the description
+     * is automatically generated
+     */
+    public void setDescription(String description, boolean automaticallyGenerated) {
+        this.description = description;
+        this.defaultDescription = automaticallyGenerated;
+    }
+
+    /**
+     * Sets identification parameters based on given search parameters.
+     *
+     * @param searchParameters the parameters used for the search
+     */
+    public void setParametersFromSearch(SearchParameters searchParameters) {
+        setSearchParameters(searchParameters);
+        annotationSettings = new AnnotationSettings();
+        annotationSettings.addNeutralLoss(NeutralLoss.H2O);
+        annotationSettings.addNeutralLoss(NeutralLoss.NH3);
+        if (searchParameters != null) {
+            annotationSettings.setPreferencesFromSearchParameters(searchParameters);
+        }
+        annotationSettings.setIntensityLimit(0.75);
+        annotationSettings.setAutomaticAnnotation(true);
+        peptideAssumptionFilter = new PeptideAssumptionFilter();
+        if (searchParameters != null) {
+            peptideAssumptionFilter.setFilterFromSearchParameters(searchParameters);
+        }
+        if (psmScoringPreferences == null) {
+            psmScoringPreferences = new PsmScoringPreferences();
+        }
+        if (ptmScoringPreferences == null) {
+            ptmScoringPreferences = new PTMScoringPreferences();
+        }
+        if (sequenceMatchingPreferences == null) {
+            sequenceMatchingPreferences = SequenceMatchingPreferences.getDefaultSequenceMatching();
+        }
+        if (genePreferences == null) {
+            genePreferences = new GenePreferences();
+        }
+        if (proteinInferencePreferences == null) {
+            proteinInferencePreferences = new ProteinInferencePreferences();
+            if (searchParameters.getFastaFile() != null) {
+                proteinInferencePreferences.setProteinSequenceDatabase(searchParameters.getFastaFile());
+            }
+        }
+        if (idValidationPreferences == null) {
+            idValidationPreferences = new IdMatchValidationPreferences();
+        }
+        if (fractionSettings == null) {
+            fractionSettings = new FractionSettings();
+        }
+        setDescription(searchParameters.getShortDescription(), true);
+    }
+
+    @Override
+    public void setType() {
+        marshallableParameterType = Type.identification_parameters.name();
+    }
+
+    @Override
+    public Type getType() {
+        if (marshallableParameterType == null) {
+            return null;
+        }
+        return Type.valueOf(marshallableParameterType);
+    }
+
+    /**
+     * Returns true if the identification parameter objects have identical
+     * settings.
+     *
+     * @param otherIdentificationParameters the parameters to compare to
+     *
+     * @return true if the identification parameter objects have identical
+     * settings
+     */
+    public boolean equals(IdentificationParameters otherIdentificationParameters) {
+
+        if (otherIdentificationParameters == null) {
+            return false;
+        }
+
+        if (!idValidationPreferences.equals(otherIdentificationParameters.getIdValidationPreferences())) {
+            return false;
+        }
+
+        return equalsExceptValidationPreferences(otherIdentificationParameters);
+    }
+
+    /**
+     * Returns true if the identification parameter objects have identical
+     * settings except for the validation preferences.
+     *
+     * @param otherIdentificationParameters the parameters to compare to
+     *
+     * @return true if the identification parameter objects have identical
+     * settings except for the validation preferences
+     */
+    public boolean equalsExceptValidationPreferences(IdentificationParameters otherIdentificationParameters) {
+
+        if (otherIdentificationParameters == null) {
+            return false;
+        }
+
+        if (!searchParameters.equals(otherIdentificationParameters.getSearchParameters())) {
+            return false;
+        }
+        if (!annotationSettings.isSameAs(otherIdentificationParameters.getAnnotationPreferences())) {
+            return false;
+        }
+        if (!sequenceMatchingPreferences.isSameAs(otherIdentificationParameters.getSequenceMatchingPreferences())) {
+            return false;
+        }
+        if (!genePreferences.equals(otherIdentificationParameters.getGenePreferences())) {
+            return false;
+        }
+        if (!psmScoringPreferences.equals(otherIdentificationParameters.getPsmScoringPreferences())) {
+            return false;
+        }
+        if (!peptideAssumptionFilter.isSameAs(otherIdentificationParameters.getPeptideAssumptionFilter())) {
+            return false;
+        }
+        if (!ptmScoringPreferences.equals(otherIdentificationParameters.getPtmScoringPreferences())) {
+            return false;
+        }
+        if (!proteinInferencePreferences.equals(otherIdentificationParameters.getProteinInferencePreferences())) {
+            return false;
+        }
+        if (!fractionSettings.isSameAs(otherIdentificationParameters.getFractionSettings())) {
+            return false;
+        }
+
+        return true;
+    }
+}